from rez import __version__
from rez.util import deep_update
from rez.utils.data_utils import AttrDictWrapper, RO_AttrDictWrapper, \
    convert_dicts, cached_property, cached_class_property, LazyAttributeMeta
from rez.utils.formatting import expandvars, expanduser
from rez.utils.logging_ import get_debug_printer
from rez.utils.scope import scoped_format
from rez.exceptions import ConfigurationError
from rez import module_root_path
from rez.system import system
from rez.vendor.schema.schema import Schema, SchemaError, Optional, And, Or, Use
from rez.vendor.enum import Enum
from rez.vendor import yaml
from rez.vendor.yaml.error import YAMLError
from rez.backport.lru_cache import lru_cache
from inspect import ismodule
import os
import os.path
import copy


# -----------------------------------------------------------------------------
# Schema Implementations
# -----------------------------------------------------------------------------

class Setting(object):
    """Setting subclasses implement lazy setting validators.

    Note that lazy setting validation only happens on master configuration
    settings - plugin settings are validated on load only.
    """
    schema = Schema(object)

    def __init__(self, config, key):
        self.config = config
        self.key = key

    @property
    def _env_var_name(self):
        return "REZ_%s" % self.key.upper()

    def _parse_env_var(self, value):
        raise NotImplementedError

    def validate(self, data):
        try:
            data = self._validate(data)
            data = self.schema.validate(data)
            data = expand_system_vars(data)
        except SchemaError as e:
            raise ConfigurationError("Misconfigured setting '%s': %s"
                                     % (self.key, str(e)))
        return data

    def _validate(self, data):
        # overriden settings take precedence.
        if self.key in self.config.overrides:
            return self.config.overrides[self.key]

        # next, env-var
        if self._env_var_name and not self.config.locked:
            value = os.getenv(self._env_var_name)
            if value is not None:
                return self._parse_env_var(value)

        # next, data unchanged
        if data is not None:
            return data

        # some settings have a programmatic default
        attr = "_get_%s" % self.key
        if hasattr(self.config, attr):
            return getattr(self.config, attr)()

        # setting is None
        return None


class Str(Setting):
    schema = Schema(basestring)

    def _parse_env_var(self, value):
        return value


class Char(Setting):
    schema = Schema(basestring, lambda x: len(x) == 1)

    def _parse_env_var(self, value):
        return value


class OptionalStr(Str):
    schema = Or(None, basestring)


class StrList(Setting):
    schema = Schema([basestring])
    sep = ','

    def _parse_env_var(self, value):
        value = value.replace(self.sep, ' ').split()
        return [x for x in value if x]


class OptionalStrList(StrList):
    schema = Or(And(None, Use(lambda x: [])),
                [basestring])


class PathList(StrList):
    sep = os.pathsep


class Int(Setting):
    schema = Schema(int)

    def _parse_env_var(self, value):
        try:
            return int(value)
        except ValueError:
            raise ConfigurationError("expected %s to be an integer"
                                     % self._env_var_name)

class Bool(Setting):
    schema = Schema(bool)
    true_words = frozenset(["1", "true", "yes", "y", "on"])
    false_words = frozenset(["0", "false", "no", "n", "off"])
    all_words = true_words | false_words

    def _parse_env_var(self, value):
        value = value.lower()
        if value in self.true_words:
            return True
        elif value in self.false_words:
            return False
        else:
            raise ConfigurationError(
                "expected $%s to be one of: %s"
                % (self._env_var_name, ", ".join(self.all_words)))


class ForceOrBool(Bool):
    FORCE_STR = "force"

    # need force first, or Bool.schema will coerce "force" to True
    schema = Or(FORCE_STR, Bool.schema)
    all_words = Bool.all_words | frozenset([FORCE_STR])

    def _parse_env_var(self, value):
        if value == self.FORCE_STR:
            return value
        super(ForceOrBool, self)._parse_env_var(value)


class Dict(Setting):
    schema = Schema(dict)

    def _parse_env_var(self, value):
        items = value.split(",")
        try:
            return dict([item.split(":") for item in items])
        except ValueError:
            raise ConfigurationError(
                "expected dict string in form 'k1:v1,k2:v2,...kN:vN': %s"
                % value)


class OptionalDict(Dict):
    schema = Or(And(None, Use(lambda x: {})),
                dict)


class OptionalDictOrDictList(Setting):
    schema = Or(And(None, Use(lambda x: [])),
                And(dict, Use(lambda x: [x])),
                [dict])
    _env_var_name = None


class StrOrDict(Setting):
    schema = Or(basestring,
                dict)


class SuiteVisibility_(Str):
    @cached_class_property
    def schema(cls):
        from rez.resolved_context import SuiteVisibility
        return Or(*(x.name for x in SuiteVisibility))


class VariantSelectMode_(Str):
    @cached_class_property
    def schema(cls):
        from rez.solver import VariantSelectMode
        return Or(*(x.name for x in VariantSelectMode))


class RezToolsVisibility_(Str):
    @cached_class_property
    def schema(cls):
        from rez.resolved_context import RezToolsVisibility
        return Or(*(x.name for x in RezToolsVisibility))


class BuildThreadCount_(Setting):
    # may be a positive int, or the values "physical" or "logical"

    @cached_class_property
    def schema(cls):
        from rez.utils.platform_ import platform_

        # Note that this bakes the physical / logical cores at the time the
        # config is read... which should be fine
        return Or(
            And(int, lambda x: x > 0),
            And("physical_cores", Use(lambda x: platform_.physical_cores)),
            And("logical_cores", Use(lambda x: platform_.logical_cores)),
        )

    def _parse_env_var(self, value):
        try:
            return int(value)
        except ValueError:
            # wasn't a string - hopefully it's "physical" or "logical"...
            # ...but this will be validated by the schema...
            return value


config_schema = Schema({
    "packages_path":                                PathList,
    "plugin_path":                                  PathList,
    "bind_module_path":                             PathList,
    "package_definition_build_python_paths":        PathList,
    "implicit_packages":                            StrList,
    "platform_map":                                 OptionalDict,
    "parent_variables":                             StrList,
    "resetting_variables":                          StrList,
    "release_hooks":                                StrList,
    "prompt_release_message":                       Bool,
    "critical_styles":                              OptionalStrList,
    "error_styles":                                 OptionalStrList,
    "warning_styles":                               OptionalStrList,
    "info_styles":                                  OptionalStrList,
    "debug_styles":                                 OptionalStrList,
    "heading_styles":                               OptionalStrList,
    "local_styles":                                 OptionalStrList,
    "implicit_styles":                              OptionalStrList,
    "alias_styles":                                 OptionalStrList,
    "memcached_uri":                                OptionalStrList,
<<<<<<< HEAD
    "local_packages_paths":                         StrList,
    "release_packages_paths":                       StrList,
    "packages_index":                               Int,
=======
    "local_packages_path":                          StrOrDict,
    "release_packages_path":                        StrOrDict,
    "packages_path_index":                          StrOrDict,
>>>>>>> 08b0791a
    "dot_image_format":                             Str,
    "build_directory":                              Str,
    "documentation_url":                            Str,
    "suite_visibility":                             SuiteVisibility_,
    "rez_tools_visibility":                         RezToolsVisibility_,
    "suite_alias_prefix_char":                      Char,
    "package_definition_python_path":               OptionalStr,
    "tmpdir":                                       OptionalStr,
    "context_tmpdir":                               OptionalStr,
    "default_shell":                                OptionalStr,
    "terminal_emulator_command":                    OptionalStr,
    "editor":                                       OptionalStr,
    "image_viewer":                                 OptionalStr,
    "difftool":                                     OptionalStr,
    "browser":                                      OptionalStr,
    "critical_fore":                                OptionalStr,
    "critical_back":                                OptionalStr,
    "error_fore":                                   OptionalStr,
    "error_back":                                   OptionalStr,
    "warning_fore":                                 OptionalStr,
    "warning_back":                                 OptionalStr,
    "info_fore":                                    OptionalStr,
    "info_back":                                    OptionalStr,
    "debug_fore":                                   OptionalStr,
    "debug_back":                                   OptionalStr,
    "heading_fore":                                 OptionalStr,
    "heading_back":                                 OptionalStr,
    "local_fore":                                   OptionalStr,
    "local_back":                                   OptionalStr,
    "implicit_fore":                                OptionalStr,
    "implicit_back":                                OptionalStr,
    "alias_fore":                                   OptionalStr,
    "alias_back":                                   OptionalStr,
    "package_preprocess_function":                  OptionalStr,
    "build_thread_count":                           BuildThreadCount_,
    "resource_caching_maxsize":                     Int,
    "max_package_changelog_chars":                  Int,
    "max_package_changelog_revisions":              Int,
    "memcached_package_file_min_compress_len":      Int,
    "memcached_context_file_min_compress_len":      Int,
    "memcached_listdir_min_compress_len":           Int,
    "memcached_resolve_min_compress_len":           Int,
    "allow_unversioned_packages":                   Bool,
    "rxt_as_yaml":                                  Bool,
    "color_enabled":                                ForceOrBool,
    "resolve_caching":                              Bool,
    "cache_package_files":                          Bool,
    "cache_listdir":                                Bool,
    "prune_failed_graph":                           Bool,
    "all_parent_variables":                         Bool,
    "all_resetting_variables":                      Bool,
    "package_commands_sourced_first":               Bool,
    "warn_shell_startup":                           Bool,
    "warn_untimestamped":                           Bool,
    "warn_all":                                     Bool,
    "warn_none":                                    Bool,
    "debug_file_loads":                             Bool,
    "debug_plugins":                                Bool,
    "debug_package_release":                        Bool,
    "debug_bind_modules":                           Bool,
    "debug_resources":                              Bool,
    "debug_package_exclusions":                     Bool,
    "debug_memcache":                               Bool,
    "debug_resolve_memcache":                       Bool,
    "debug_all":                                    Bool,
    "debug_none":                                   Bool,
    "quiet":                                        Bool,
    "show_progress":                                Bool,
    "catch_rex_errors":                             Bool,
    "shell_error_truncate_cap":                     Int,
    "set_prompt":                                   Bool,
    "prefix_prompt":                                Bool,
    "warn_old_commands":                            Bool,
    "error_old_commands":                           Bool,
    "debug_old_commands":                           Bool,
    "warn_package_name_mismatch":                   Bool,
    "error_package_name_mismatch":                  Bool,
    "warn_version_mismatch":                        Bool,
    "error_version_mismatch":                       Bool,
    "warn_nonstring_version":                       Bool,
    "error_nonstring_version":                      Bool,
    "warn_commands2":                               Bool,
    "error_commands2":                              Bool,
    "rez_1_environment_variables":                  Bool,
    "rez_1_cmake_variables":                        Bool,
    "disable_rez_1_compatibility":                  Bool,
    "env_var_separators":                           Dict,
    "variant_select_mode":                          VariantSelectMode_,
    "package_filter":                               OptionalDictOrDictList,
    "new_session_popen_args":                       OptionalDict,

    # GUI settings
    "use_pyside":                                   Bool,
    "use_pyqt":                                     Bool,
    "gui_threads":                                  Bool
})


# settings common to each plugin type
_plugin_config_dict = {
    "release_vcs": {
        "tag_name":                     basestring,
        "releasable_branches":          Or(None, [basestring]),
        "check_tag":                    bool
    }
}


# -----------------------------------------------------------------------------
# Config
# -----------------------------------------------------------------------------

class Config(object):
    """Rez configuration settings.

    You should call the `create_config` function, rather than constructing a
    `Config` object directly.

    Config files are merged with other config files to create a `Config`
    instance. The 'rezconfig' file in rez acts as the master - other config
    files update the master configuration to create the final config. See the
    comments at the top of 'rezconfig' for more details.
    """
    __metaclass__ = LazyAttributeMeta
    schema = config_schema
    schema_error = ConfigurationError

    def __init__(self, filepaths, overrides=None, locked=False):
        """Create a config.

        Args:
            filepaths (list of str): List of config files to load.
            overrides (dict): A dict containing settings that override all
                others. Nested settings are overridden with nested dicts.
            locked: If True, settings overrides in environment variables are
                ignored.
        """
        self.filepaths = filepaths
        self._sourced_filepaths = None
        self.overrides = overrides or {}
        self.locked = locked

    def get(self, key, default=None):
        """Get the value of a setting."""
        return getattr(self, key, default)

    def override(self, key, value):
        """Set a setting to the given value.

        Note that `key` can be in dotted form, eg
        'plugins.release_hook.emailer.sender'.
        """
        keys = key.split('.')
        if len(keys) > 1:
            if keys[0] != "plugins":
                raise AttributeError("no such setting: %r" % key)
            self.plugins.override(keys[1:], value)
        else:
            self.overrides[key] = value
            self._uncache(key)

    def is_overridden(self, key):
        return (key in self.overrides)

    def remove_override(self, key):
        """Remove a setting override, if one exists."""
        keys = key.split('.')
        if len(keys) > 1:
            raise NotImplementedError
        elif key in self.overrides:
            del self.overrides[key]
            self._uncache(key)

    def warn(self, key):
        """Returns True if the warning setting is enabled."""
        return (not self.quiet and not self.warn_none and
                (self.warn_all or getattr(self, "warn_%s" % key)))

    def debug(self, key):
        """Returns True if the debug setting is enabled."""
        return (not self.quiet and not self.debug_none and
                (self.debug_all or getattr(self, "debug_%s" % key)))

    def debug_printer(self, key):
        """Returns a printer object suitably enabled based on the given key."""
        enabled = self.debug(key)
        return get_debug_printer(enabled)

    @cached_property
    def sourced_filepaths(self):
        """Get the list of files actually sourced to create the config.

        Note:
            `self.filepaths` refers to the filepaths used to search for the
            configs, which does dot necessarily match the files used. For example,
            some files may not exist, while others are chosen as rezconfig.py in
            preference to rezconfig, rezconfig.yaml.

        Returns:
            List of str: The sourced files.
        """
        _ = self._data  # force a config load
        return self._sourced_filepaths

    @cached_property
    def plugins(self):
        """Plugin settings are loaded lazily, to avoid loading the plugins
        until necessary."""
        plugin_data = self._data.get("plugins", {})
        return _PluginConfigs(plugin_data)

    @property
    def data(self):
        """Returns the entire configuration as a dict.

        Note that this will force all plugins to be loaded.
        """
        d = {}
        for key in self._data:
            if key == "plugins":
                d[key] = self.plugins.data()
            else:
                try:
                    d[key] = getattr(self, key)
                except AttributeError:
                    pass  # unknown key, just leave it unchanged
        return d


    @property
    def local_packages_path(self):
        """Returns local_packages_path based on the package_paths_index"""
        return self._packages_path('local')

    @property
    def release_packages_path(self):
        """Returns release_packages_path based on the package_paths_index"""
        return self._packages_path('release')

    @property
    def local_packages_path_index(self):
        """Returns packages_path_index for local"""
        return self._packages_path_index('local')

    @property
    def release_packages_path_index(self):
        """Returns packages_path_index for release"""
        return self._packages_path_index('release')

    @property
    def local_packages_path(self):
        """Returns the local_package_path based on the index"""
        return self.local_packages_paths[self.packages_index]

    @property
    def release_packages_path(self):
        """Returns the release_package_path based on the index"""
        return self.release_packages_paths[self.packages_index]

    @property
    def nonlocal_packages_path(self):
        """Returns package search paths with local path removed."""
        paths = self.packages_path[:]
<<<<<<< HEAD
        for local_packages_path in self.local_packages_paths:
=======
        for local_packages_path in self.local_packages_path:
>>>>>>> 08b0791a
            if local_packages_path in paths:
                paths.remove(self.local_packages_path)
        return paths

    def get_completions(self, prefix):
        def _get_plugin_completions(prefix_):
            from rez.utils.data_utils import get_object_completions
            words = get_object_completions(
                instance=self.plugins,
                prefix=prefix_,
                instance_types=(dict, AttrDictWrapper))
            return ["plugins." + x for x in words]

        toks = prefix.split('.')
        if len(toks) > 1:
            if toks[0] == "plugins":
                prefix_ = '.'.join(toks[1:])
                return _get_plugin_completions(prefix_)
            return []
        else:
            keys = ([x for x in self._schema_keys if isinstance(x, basestring)]
                    + ["plugins"])
            keys = [x for x in keys if x.startswith(prefix)]
            if keys == ["plugins"]:
                keys += _get_plugin_completions('')
            return keys

    def _packages_path(self, local_mode):
        if isinstance(self._data[local_mode + '_packages_path'], basestring):
            result = self._data[local_mode + '_packages_path']
        else:
            try:
                result = self._data[local_mode + '_packages_path'][self._packages_path_index(local_mode)]
            except KeyError as e:
                raise ConfigurationError('Invalid packages_path_index "%s" for %s' % (e.message, local_mode))

        return expand_system_vars(result)

    def _packages_path_index(self, local_mode):
        """Returns the package_path_index for the local_mode (local or release)"""
        # Ignore _packages_path_index if non dict package path.
        # Else an unnecessary exception might be raised.
        if isinstance(self._data[local_mode + '_packages_path'], basestring):
            return None

        if isinstance(self.packages_path_index, basestring):
            return self.packages_path_index

        try:
            result = self.packages_path_index[local_mode]
        except KeyError as e:
            raise ConfigurationError('packages_path_index missing %s' % e.message)
        return result

    def _uncache(self, key):
        # deleting the attribute falls up back to the class attribute, which is
        # the cached_property descriptor
        if hasattr(self, key):
            delattr(self, key)

    def _swap(self, other):
        """Swap this config with another.

        This is used by the unit tests to swap the config to one that is
        shielded from any user config updates. Do not use this method unless
        you have good reason.
        """
        self.__dict__, other.__dict__ = other.__dict__, self.__dict__

    def _validate_key(self, key, value, key_schema):
        if type(key_schema) is type and issubclass(key_schema, Setting):
            key_schema = key_schema(self, key)
        elif not isinstance(key_schema, Schema):
            key_schema = Schema(key_schema)
        return key_schema.validate(value)

    @cached_property
    def _data(self):
        data, self._sourced_filepaths = _load_config_from_filepaths(self.filepaths)
        deep_update(data, self.overrides)
        return data

    @classmethod
    def _create_main_config(cls, overrides=None):
        """See comment block at top of 'rezconfig' describing how the main
        config is assembled."""
        filepaths = []
        filepaths.append(get_module_root_config())
        filepath = os.getenv("REZ_CONFIG_FILE")
        if filepath:
            filepaths.append(filepath)

        filepath = os.path.expanduser("~/.rezconfig")
        filepaths.append(filepath)

        return Config(filepaths, overrides)

    def __str__(self):
        keys = (x for x in self.schema._schema if isinstance(x, basestring))
        return "%r" % sorted(list(keys) + ["plugins"])

    def __repr__(self):
        return "%s(%s)" % (self.__class__.__name__, str(self))

    # -- dynamic defaults

    def _get_tmpdir(self):
        from rez.utils.platform_ import platform_
        return platform_.tmpdir

    def _get_context_tmpdir(self):
        from rez.utils.platform_ import platform_
        return platform_.tmpdir

    def _get_image_viewer(self):
        from rez.utils.platform_ import platform_
        return platform_.image_viewer

    def _get_editor(self):
        from rez.utils.platform_ import platform_
        return platform_.editor

    def _get_difftool(self):
        from rez.utils.platform_ import platform_
        return platform_.difftool

    def _get_terminal_emulator_command(self):
        from rez.utils.platform_ import platform_
        return platform_.terminal_emulator_command

    def _get_new_session_popen_args(self):
        from rez.utils.platform_ import platform_
        return platform_.new_session_popen_args


class _PluginConfigs(object):
    """Lazy config loading for plugins."""
    def __init__(self, plugin_data):
        self.__dict__['_data'] = plugin_data

    def __setattr__(self, attr, value):
        raise AttributeError("'%s' object attribute '%s' is read-only"
                             % (self.__class__.__name__, attr))

    def __getattr__(self, attr):
        if attr in self.__dict__:
            return self.__dict__[attr]

        data = self.__dict__['_data']
        from rez.plugin_managers import plugin_manager
        if attr in plugin_manager.get_plugin_types():
            # get plugin config data, and apply overrides
            plugin_type = attr
            config_data = plugin_manager.get_plugin_config_data(plugin_type)
            d = copy.deepcopy(config_data)
            deep_update(d, data.get(plugin_type, {}))

            # validate
            schema = plugin_manager.get_plugin_config_schema(plugin_type)
            try:
                d = schema.validate(d)
            except SchemaError as e:
                raise ConfigurationError(
                    "Error in Rez configuration under plugins.%s: %s"
                    % (plugin_type, str(e)))
        elif attr in data:
            d = data[attr]
        else:
            raise AttributeError("No such configuration setting: 'plugins.%s'"
                                 % attr)
        d_ = convert_dicts(d, RO_AttrDictWrapper)
        self.__dict__[attr] = d_
        return d_

    def __iter__(self):
        from rez.plugin_managers import plugin_manager
        return iter(plugin_manager.get_plugin_types())

    def override(self, key, value):
        def _nosuch():
            raise AttributeError("no such setting: %r" % '.'.join(key))
        if len(key) < 2:
            _nosuch()
        from rez.plugin_managers import plugin_manager
        if key[0] not in plugin_manager.get_plugin_types():
            _nosuch()

        plugin_type = key[0]
        key = key[1:]
        data = {}
        new_overrides = {plugin_type: data}
        while len(key) > 1:
            data_ = {}
            data[key[0]] = data_
            data = data_
            key = key[1:]
        data[key[0]] = value
        deep_update(self.__dict__['_data'], new_overrides)

        if plugin_type in self.__dict__:
            del self.__dict__[plugin_type]  # uncache

    def data(self):
        # force plugin configs to load
        from rez.plugin_managers import plugin_manager
        for plugin_type in plugin_manager.get_plugin_types():
            getattr(self, plugin_type)

        d = self.__dict__.copy()
        del d["_data"]
        d = convert_dicts(d, dict, (dict, AttrDictWrapper))
        return d

    def __str__(self):
        from rez.plugin_managers import plugin_manager
        return "%r" % sorted(plugin_manager.get_plugin_types())

    def __repr__(self):
        return "%s(%s)" % (self.__class__.__name__, str(self))


def expand_system_vars(data):
    """Expands any strings within `data` such as '{system.user}'."""
    def _expanded(value):
        if isinstance(value, basestring):
            value = expandvars(value)
            value = expanduser(value)
            return scoped_format(value, system=system)
        elif isinstance(value, (list, tuple, set)):
            return [_expanded(x) for x in value]
        elif isinstance(value, dict):
            return dict((k, _expanded(v)) for k, v in value.iteritems())
        else:
            return value
    return _expanded(data)


def create_config(overrides=None):
    """Create a configuration that reads config files from standard locations.
    """
    if not overrides:
        return config
    else:
        return Config._create_main_config(overrides=overrides)


def _create_locked_config(overrides=None):
    """Create a locked config.

    The config created by this function only reads settings from the main
    rezconfig file, and from plugin rezconfig files. All other files normally
    used by the main config (~/.rezconfig etc) are ignored, as are environment
    variable overrides.

    Returns:
        `Config` object.
    """
    return Config([get_module_root_config()], overrides=overrides, locked=True)


@lru_cache()
def _load_config_py(filepath):
    from rez.vendor.six.six import exec_

    globs = dict(rez_version=__version__)
    result = {}

    with open(filepath) as f:
        try:
            code = compile(f.read(), filepath, 'exec')
            exec_(code, _globs_=globs)
        except Exception, e:
            raise ConfigurationError("Error loading configuration from %s: %s"
                                     % (filepath, str(e)))

    for k, v in globs.iteritems():
        if k != '__builtins__' and not ismodule(v):
            result[k] = v
    return result


@lru_cache()
def _load_config_yaml(filepath):
    with open(filepath) as f:
        content = f.read()
    try:
        doc = yaml.load(content) or {}
    except YAMLError as e:
        raise ConfigurationError("Error loading configuration from %s: %s"
                                 % (filepath, str(e)))

    if not isinstance(doc, dict):
        raise ConfigurationError("Error loading configuration from %s: Expected "
                                 "dict, got %s" % (filepath, type(doc).__name__))
    return doc


def _load_config_from_filepaths(filepaths):
    data = {}
    sourced_filepaths = []
    loaders = ((".py", _load_config_py),
               ("", _load_config_yaml))

    for filepath in filepaths:
        for extension, loader in loaders:
            if extension:
                no_ext = os.path.splitext(filepath)[0]
                filepath_with_ext = no_ext + extension
            else:
                filepath_with_ext = filepath

            if not os.path.isfile(filepath_with_ext):
                continue

            data_ = loader(filepath_with_ext)
            deep_update(data, data_)
            sourced_filepaths.append(filepath_with_ext)
            break

    return data, sourced_filepaths


def get_module_root_config():
    return os.path.join(module_root_path, "rezconfig.py")


# singleton
config = Config._create_main_config()


# Copyright 2013-2016 Allan Johns.
#
# This library is free software: you can redistribute it and/or
# modify it under the terms of the GNU Lesser General Public
# License as published by the Free Software Foundation, either
# version 3 of the License, or (at your option) any later version.
#
# This library is distributed in the hope that it will be useful,
# but WITHOUT ANY WARRANTY; without even the implied warranty of
# MERCHANTABILITY or FITNESS FOR A PARTICULAR PURPOSE.  See the GNU
# Lesser General Public License for more details.
#
# You should have received a copy of the GNU Lesser General Public
# License along with this library.  If not, see <http://www.gnu.org/licenses/>.<|MERGE_RESOLUTION|>--- conflicted
+++ resolved
@@ -249,15 +249,9 @@
     "implicit_styles":                              OptionalStrList,
     "alias_styles":                                 OptionalStrList,
     "memcached_uri":                                OptionalStrList,
-<<<<<<< HEAD
-    "local_packages_paths":                         StrList,
-    "release_packages_paths":                       StrList,
-    "packages_index":                               Int,
-=======
     "local_packages_path":                          StrOrDict,
     "release_packages_path":                        StrOrDict,
     "packages_path_index":                          StrOrDict,
->>>>>>> 08b0791a
     "dot_image_format":                             Str,
     "build_directory":                              Str,
     "documentation_url":                            Str,
@@ -508,24 +502,10 @@
         return self._packages_path_index('release')
 
     @property
-    def local_packages_path(self):
-        """Returns the local_package_path based on the index"""
-        return self.local_packages_paths[self.packages_index]
-
-    @property
-    def release_packages_path(self):
-        """Returns the release_package_path based on the index"""
-        return self.release_packages_paths[self.packages_index]
-
-    @property
     def nonlocal_packages_path(self):
         """Returns package search paths with local path removed."""
         paths = self.packages_path[:]
-<<<<<<< HEAD
-        for local_packages_path in self.local_packages_paths:
-=======
         for local_packages_path in self.local_packages_path:
->>>>>>> 08b0791a
             if local_packages_path in paths:
                 paths.remove(self.local_packages_path)
         return paths
