--- conflicted
+++ resolved
@@ -168,15 +168,12 @@
     "prompt":                           Str,
     "build_directory":                  Str,
     "documentation_url":                Str,
-<<<<<<< HEAD
     "launcher_service_url":             Str,
     "ark_url":                          Str,
     "unleash_launcher_preset":          Str,
     "unleash_flavour":                  Str,
     "unleash_target":                   Str,
-=======
     "suite_alias_prefix_char":          Char,
->>>>>>> c1a076a6
     "tmpdir":                           OptionalStr,
     "default_shell":                    OptionalStr,
     "editor":                           OptionalStr,
