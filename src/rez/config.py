--- conflicted
+++ resolved
@@ -153,12 +153,9 @@
     "parent_variables":                 StrList,
     "resetting_variables":              StrList,
     "release_hooks":                    StrList,
-<<<<<<< HEAD
     "lint_variables":                   StrList,
     "flatten_env_vars":                 StrList,
-=======
     "memcache_servers":                 StrList,
->>>>>>> 7fac51a0
     "critical_styles":                  OptionalStrList,
     "error_styles":                     OptionalStrList,
     "warning_styles":                   OptionalStrList,
@@ -224,11 +221,8 @@
     "debug_package_release":            Bool,
     "debug_bind_modules":               Bool,
     "debug_resources":                  Bool,
-<<<<<<< HEAD
     "debug_flatten_env":                Bool,
-=======
     "debug_memcache":                   Bool,
->>>>>>> 7fac51a0
     "debug_all":                        Bool,
     "debug_none":                       Bool,
     "quiet":                            Bool,
@@ -249,12 +243,9 @@
     "rez_1_environment_variables":      Bool,
     "rez_1_cmake_variables":            Bool,
     "disable_rez_1_compatibility":      Bool,
-<<<<<<< HEAD
     "flatten_env":                      Bool,
-=======
     "memcache_enabled":                 Bool,
     "memcache_client_debug":            Bool,
->>>>>>> 7fac51a0
     "env_var_separators":               Dict,
 
     # GUI settings
