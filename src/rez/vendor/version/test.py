from rez.vendor.version.version import Version, AlphanumericVersionToken, \
<<<<<<< HEAD
    TaggableAlphanumericVersionToken, VersionRange
=======
    VersionRange, reverse_sort_key, _ReversedComparable
>>>>>>> 384b47cd
from rez.vendor.version.requirement import Requirement, RequirementList
from rez.vendor.version.util import VersionError
import random
import textwrap
import unittest



def _print(txt=''):
    # uncomment for verbose output
    #print txt
    pass


class TestVersionSchema(unittest.TestCase):
    make_token = AlphanumericVersionToken

    def __init__(self, fn):
        unittest.TestCase.__init__(self, fn)

    @classmethod
    def setUpClass(cls):
        import rez.vendor.version.version
        cls._old_default_make_token = rez.vendor.version.version.default_make_token
        rez.vendor.version.version.default_make_token = cls.make_token

    @classmethod
    def tearDownClass(cls):
        import rez.vendor.version.version
        rez.vendor.version.version.default_make_token = cls._old_default_make_token

    def _test_strict_weak_ordering(self, a, b):
        self.assertTrue(a == a)
        self.assertTrue(b == b)

        e       = (a == b)
        ne      = (a != b)
        lt      = (a < b)
        lte     = (a <= b)
        gt      = (a > b)
        gte     = (a >= b)

        _print('\n' + textwrap.dedent(
               """
               '%s' <op> '%s'
               ==:  %s
               !=:  %s
               <:   %s
               <=:  %s
               >:   %s
               >=:  %s
               """).strip() % (a, b, e, ne, lt, lte, gt, gte))

        self.assertTrue(e != ne)
        if e:
            self.assertTrue(not lt)
            self.assertTrue(not gt)
            self.assertTrue(lte)
            self.assertTrue(gte)
        else:
            self.assertTrue(lt != gt)
            self.assertTrue(lte != gte)
            self.assertTrue(lt == lte)
            self.assertTrue(gt == gte)

        if not isinstance(a, _ReversedComparable):
            self._test_strict_weak_ordering(reverse_sort_key(a),
                                            reverse_sort_key(b))

    def _test_ordered(self, items):
        def _test(fn, items_, op_str):
            for i, a in enumerate(items_):
                for b in items_[i+1:]:
                    _print("'%s' %s '%s'" % (a, op_str, b))
                    self.assertTrue(fn(a, b))

        _test(lambda a, b: a < b, items, '<')
        _test(lambda a, b: a <= b, items, '<=')
        _test(lambda a, b: a != b, items, '!=')
        _test(lambda a, b: a > b, list(reversed(items)), '>')
        _test(lambda a, b: a >= b, list(reversed(items)), '>=')
        _test(lambda a, b: a != b, list(reversed(items)), '!=')

    def _create_random_token(self):
        s = self.make_token.create_random_token_string()
        return self.make_token(s)

    def _create_random_version(self):
        ver_str = '.'.join(self.make_token.create_random_token_string()
                           for i in range(random.randint(0, 6)))
        return Version(ver_str, make_token=self.make_token)

    def test_misc(self):
        self.assertEqual(Version("1.2.12").as_tuple(), ("1", "2", "12"))

    def test_token_strict_weak_ordering(self):
        # test equal tokens
        tok = self._create_random_token()
        self._test_strict_weak_ordering(tok, tok)

        # test random tokens
        for i in range(100):
            tok1 = self._create_random_token()
            tok2 = self._create_random_token()
            self._test_strict_weak_ordering(tok1, tok2)

    def test_version_strict_weak_ordering(self):
        # test equal versions
        ver = self._create_random_version()
        self._test_strict_weak_ordering(ver, ver)

        # test random versions
        for i in range(100):
            ver1 = self._create_random_version()
            ver2 = self._create_random_version()
            self._test_strict_weak_ordering(ver1, ver2)

    def test_token_comparisons(self):
        def _lt(a, b):
            _print("'%s' < '%s'" % (a, b))
            self.assertTrue(self.make_token(a) < self.make_token(b))
            self.assertTrue(Version(a) < Version(b))

        _print()
        _lt("3", "4")
        _lt("01", "1")
        _lt("beta", "1")
        _lt("alpha3", "alpha4")
        _lt("alpha", "alpha3")
        _lt("gamma33", "33gamma")

    def test_version_comparisons(self):
        def _eq(a, b):
            _print("'%s' == '%s'" % (a, b))
            self.assertTrue(Version(a) == Version(b))

        _print()
        _eq("", "")
        _eq("1", "1")
        _eq("1.2", "1-2")
        _eq("1.2-3", "1-2.3")

        ascending = ["",
                     "0.0.0",
                     "1",
                     "2",
                     "2.alpha1",
                     "2.alpha2",
                     "2.beta",
                     "2.0",
                     "2.0.8.8",
                     "2.1",
                     "2.1.0"]
        self._test_ordered([Version(x) for x in ascending])

        def _eq2(a, b):
            _print("'%s' == '%s'" % (a, b))
            self.assertTrue(a == b)

        # test behaviour in sets
        a = Version("1.0")
        b = Version("1.0")
        c = Version("1.0alpha")
        d = Version("2.0.0")

        _eq2(set([a]) - set([a]), set())
        _eq2(set([a]) - set([b]), set())
        _eq2(set([a, a]) - set([a]), set())
        _eq2(set([b, c, d]) - set([a]), set([c, d]))
        _eq2(set([b, c]) | set([c, d]), set([b, c, d]))
        _eq2(set([b, c]) & set([c, d]), set([c]))

    def test_version_range(self):
        def _eq(a, b):
            _print("'%s' == '%s'" % (a, b))
            a_range = VersionRange(a)
            b_range = VersionRange(b)

            self.assertTrue(a_range == b_range)
            self.assertTrue(a_range.issuperset(a_range))
            self.assertTrue(a_range.issuperset(b_range))
            self.assertTrue(VersionRange(str(a_range)) == a_range)
            self.assertTrue(VersionRange(str(b_range)) == a_range)
            self.assertTrue(hash(a_range) == hash(b_range))

            a_ = a.replace('.', '-')
            a_ = a_.replace("--", "..")
            a_range_ = VersionRange(a_)
            self.assertTrue(a_range_ == a_range)
            self.assertTrue(hash(a_range_) == hash(a_range))

            range_strs = a.split('|')
            ranges = [VersionRange(x) for x in range_strs]
            ranges_ = ranges[0].union(ranges[1:])
            self.assertTrue(ranges_ == a_range)

            self.assertTrue(a_range | b_range == a_range)
            self.assertTrue(a_range - b_range is None)
            self.assertTrue(b_range - a_range is None)
            self.assertTrue(VersionRange() & a_range == a_range)
            self.assertTrue(b_range.span() & a_range == a_range)

            a_inv = a_range.inverse()
            self.assertTrue(a_inv == ~b_range)

            if a_inv:
                self.assertTrue(~a_inv == a_range)
                self.assertTrue(a_range | a_inv == VersionRange())
                self.assertTrue(a_range & a_inv is None)

            a_ranges = a_range.split()
            a_range_ = a_ranges[0].union(a_ranges[1:])
            self.assertTrue(a_range_ == b_range)

        def _and(a, b, c):
            _print("'%s' & '%s' == '%s'" % (a, b, c))
            a_range = VersionRange(a)
            b_range = VersionRange(b)
            c_range = None if c is None else VersionRange(c)
            self.assertTrue(a_range & b_range == c_range)
            self.assertTrue(b_range & a_range == c_range)

            a_or_b = a_range | b_range
            a_and_b = a_range & b_range
            a_sub_b = a_range - b_range
            b_sub_a = b_range - a_range
            ranges = [a_and_b, a_sub_b, b_sub_a]
            ranges = [x for x in ranges if x]
            self.assertTrue(ranges[0].union(ranges[1:]) == a_or_b)

        def _inv(a, b):
            a_range = VersionRange(a)
            b_range = VersionRange(b)
            self.assertTrue(~a_range == b_range)
            self.assertTrue(~b_range == a_range)
            self.assertTrue(a_range | b_range == VersionRange())
            self.assertTrue(a_range & b_range is None)

        # simple cases
        _print()
        _eq("", "")
        _eq("1", "1")
        _eq("1.0.0", "1.0.0")
        _eq("3+<3_", "3")
        _eq("_+<__", "_")
        _eq("1.2+<=2.0", "1.2..2.0")
        _eq("10+,<20", "10+<20")
        _eq("1+<1.0", "1+<1.0")
        _eq(">=2", "2+")

        # optimised cases
        _eq("3|3", "3")
        _eq("3|1", "1|3")
        _eq("5|3|1", "1|3|5")
        _eq("1|1_", "1+<1__")
        _eq("1|1_|1__", "1+,<1___")
        _eq("|", "")
        _eq("||", "||||||||")
        _eq("1|1_+", "1+")
        _eq("<1|1", "<1_")
        _eq("1+<3|3+<5", "1+<5")
        _eq(">4<6|1+<3", "1+<3|>4,<6")
        _eq("4+<6|1+<3|", "")
        _eq("4|2+", "2+")
        _eq("3|<5", "<5")
        _eq("<3|>3", ">3|<3")
        _eq("3+|<3", "")
        _eq("3+|<4", "")
        _eq("2+<=6|3+<5", "2..6")
        _eq("3+,<5|2+<=6", "2+<=6")
        _eq("2|2+", "2+")
        _eq("2|2.1+", "2+")
        _eq("2|<2.1", "<2_")
        _eq("3..3", "==3")
        _eq(">=3,<=3", "==3")

        # AND'ing
        _and("3", "3", "3")
        _and("1", "==1", "==1")
        _and("", "==1", "==1")
        _and("3", "4", None)
        _and("<3", "5+", None)
        _and("4+<6", "6+<8", None)
        _and("2+", "<=4", "2..4")
        _and("1", "1.0", "1.0")
        _and("4..6", "6+<8", "==6")

        # inverse
        _inv("3+", "<3")
        _inv("<=3", ">3")
        _inv("3.5", "<3.5|3.5_+")
        self.assertTrue(~VersionRange() is None)

        # odd (but valid) cases
        _eq(">", ">")       # greater than the empty version
        _eq("+", "")        # greater or equal to empty version (is all vers)
        _eq(">=", "")       # equivalent to above
        _eq("<=", "==")     # less or equal to empty version (is only empty)
        _eq("..", "==")     # from empty version to empty version
        _eq("+<=", "==")    # equivalent to above

        invalid_range = [
            "4+<2",         # lower bound greater than upper
            ">3<3",         # both greater and less than same version
            ">3<=3",        # greater and less or equal to same version
            "3+<3"          # greater and equal to, and less than, same version
        ]

        for s in invalid_range:
            self.assertRaises(VersionError, VersionRange, s)

        invalid_syntax = [
            "<",            # less than the empty version
            "><",           # both greater and less than empty version
            ">3>4",         # both are lower bounds
            "<3<4",         # both are upper bounds
            "<4>3",         # upper bound before lower
            ",<4",          # leading comma
            "4+,",          # trailing comma
            "1>=",          # pre-lower-op in post
            "+1",           # post-lower-op in pre
            "4<",           # pre-upper-op in post
            "1+<2<3"        # more than two bounds
        ]

        for s in invalid_syntax:
            self.assertRaises(VersionError, VersionRange, s)

        # test simple logic
        self.assertTrue(VersionRange("").is_any())
        self.assertTrue(VersionRange("2+<4").bounded())
        self.assertTrue(VersionRange("2+").lower_bounded())
        self.assertTrue(not VersionRange("2+").upper_bounded())
        self.assertTrue(not VersionRange("2+").bounded())
        self.assertTrue(VersionRange("<2").upper_bounded())
        self.assertTrue(not VersionRange("<2").lower_bounded())
        self.assertTrue(not VersionRange("<2").bounded())

        # test range from version(s)
        v = Version("3")
        self.assertTrue(VersionRange.from_version(v, "eq") == VersionRange("==3"))
        self.assertTrue(VersionRange.from_version(v, "gt") == VersionRange(">3"))
        self.assertTrue(VersionRange.from_version(v, "gte") == VersionRange("3+"))
        self.assertTrue(VersionRange.from_version(v, "lt") == VersionRange("<3"))
        self.assertTrue(VersionRange.from_version(v, "lte") == VersionRange("<=3"))

        range1 = VersionRange.from_version(Version("2"), "gte")
        range2 = VersionRange.from_version(Version("4"), "lte")
        _eq(str(range1 & range2), "2..4")

        v2 = Version("6.0")
        v3 = Version("4")
        self.assertTrue(VersionRange.from_versions([v, v2, v3])
                        == VersionRange("==3|==4|==6.0"))

        # test behaviour in sets
        def _eq2(a, b):
            _print("'%s' == '%s'" % (a, b))
            self.assertTrue(a == b)

        a = VersionRange("1+<=2.5")
        b = VersionRange("1..2.5")
        c = VersionRange(">=5")
        d = VersionRange(">6.1.0")
        e = VersionRange("3.2")

        _eq2(set([a]) - set([a]), set())
        _eq2(set([a]) - set([b]), set())
        _eq2(set([a, a]) - set([a]), set())
        _eq2(set([b, c, d, e]) - set([a]), set([c, d, e]))
        _eq2(set([b, c, e]) | set([c, d]), set([b, c, d, e]))
        _eq2(set([b, c]) & set([c, d]), set([c]))

    def test_containment(self):
        # basic containment
        self.assertTrue(Version("3") in VersionRange("3+"))
        self.assertTrue(Version("5") in VersionRange("3..5"))
        self.assertTrue(Version("5_") not in VersionRange("3..5"))
        self.assertTrue(Version("3.0.0") in VersionRange("3+"))
        self.assertTrue(Version("3.0.0") not in VersionRange("3.1+"))
        self.assertTrue(Version("3") in VersionRange("<1|5|6|8|7|3|60+"))
        self.assertTrue(Version("3") in VersionRange("<1|5|6|8|7|==3|60+"))
        self.assertTrue(VersionRange("2.1+<4") in VersionRange("<4"))
        self.assertTrue(VersionRange("2.1..4") not in VersionRange("<4"))
        self.assertTrue(VersionRange("3") in VersionRange("3"))
        self.assertTrue(VersionRange("==3") in VersionRange("3"))
        self.assertTrue(VersionRange("3.5+<3_") in VersionRange("3"))
        self.assertTrue(VersionRange("3") not in VersionRange("4+<6"))
        self.assertTrue(VersionRange("3+<10") not in VersionRange("4+<6"))

        # iterating over sorted version list
        numbers = [2, 3, 5, 10, 11, 13, 14]
        versions = [Version(str(x)) for x in numbers]
        rev_versions = list(reversed(versions))
        composite_range = VersionRange.from_versions(versions)

        entries = [(VersionRange(""), 7),
                   (VersionRange("0+"), 7),
                   (VersionRange("5+"), 5),
                   (VersionRange("6+"), 4),
                   (VersionRange("50+"), 0),
                   (VersionRange(">5"), 4),
                   (VersionRange("5"), 1),
                   (VersionRange("6"), 0),
                   (VersionRange("<5"), 2),
                   (VersionRange("<6"), 3),
                   (VersionRange("<50"), 7),
                   (VersionRange("<=5"), 3),
                   (VersionRange("<1"), 0),
                   (VersionRange("2|9+"), 5),
                   (VersionRange("3+<6|12+<13.5"), 3),
                   (VersionRange("<1|20+"), 0),
                   (VersionRange(">0<20"), 7)]

        for range_, count in entries:
            # brute-force containment tests
            matches = set(x for x in versions if x in range_)
            self.assertEqual(len(matches), count)

            # more optimal containment tests
            def _test_it(it):
                matches_ = set(version for contains, version in it if contains)
                self.assertEqual(matches_, matches)

            _test_it(range_.iter_intersect_test(versions))
            _test_it(range_.iter_intersect_test(rev_versions, descending=True))

            # throw in an intersection test
            self.assertEqual(composite_range.intersects(range_), (count != 0))
            int_range = composite_range & range_
            versions_ = [] if int_range is None else int_range.to_versions()
            self.assertEqual(set(versions_), matches)

            # throw in a superset test as well
            self.assertEqual(range_.issuperset(composite_range), (count == 7))
            if count:
                self.assertTrue(composite_range.issuperset(int_range))

    def test_requirement_list(self):
        def _eq(reqs, expected_reqs):
            _print("requirements(%s) == requirements(%s)"
                   % (' '.join(reqs), ' '.join(expected_reqs)))
            reqs_ = [Requirement(x) for x in reqs]
            reqlist = RequirementList(reqs_)
            _print("result: %s" % str(reqlist))

            exp_reqs_ = [Requirement(x) for x in expected_reqs]
            self.assertTrue(reqlist.requirements == exp_reqs_)

        def _confl(reqs, a, b):
            _print("requirements(%s) == %s <--!--> %s" % (' '.join(reqs), a, b))
            reqs_ = [Requirement(x) for x in reqs]
            reqlist = RequirementList(reqs_)
            _print("result: %s" % str(reqlist))

            a_req = Requirement(a)
            b_req = Requirement(b)
            self.assertTrue(reqlist.conflict == (a_req, b_req))

        _print()
        _eq(["foo"],
            ["foo"])
        _eq(["foo", "bah"],
            ["foo", "bah"])
        _eq(["bah", "foo"],
            ["bah", "foo"])
        _eq(["foo-4+", "foo-4.5"],
            ["foo-4.5"])
        _eq(["bah-2.4", "foo", "bah-2.4.1+"],
            ["bah-2.4.1+<2.4_", "foo"])
        _eq(["foo-2+", "!foo-4+"],
            ["foo-2+<4"])
        _eq(["!bah-1", "!bah-3"],
            ["!bah-1|3"])
        _eq(["!bah-5", "foo-2.3", "!bah-5.6+"],
            ["!bah-5+", "foo-2.3"])
        _eq(["~bah-4", "foo", "bah<4.2"],
            ["bah-4+<4.2", "foo"])
        _eq(["~bah", "!foo", "bah<4.2"],
            ["bah<4.2", "!foo"])
        _eq(["~bah-3+", "~bah-5"],
            ["~bah-5"])

        _confl(["foo-1", "foo-2"],
               "foo-1", "foo-2")
        _confl(["foo-2", "foo-1"],
               "foo-2", "foo-1")
        _confl(["foo", "~bah-5+", "bah-2"],
               "~bah-5+", "bah-2")
        _confl(["foo", "~bah-5+", "bah-7..12", "bah-2"],
               "bah-7..12", "bah-2")


class TestTaggedVersionSchema(TestVersionSchema):
    make_token = TaggableAlphanumericVersionToken

    def test_token_comparisons_tagged(self):
        def _lt(a, b):
            _print("'%s' < '%s'" % (a, b))
            self.assertTrue(self.make_token(a) < self.make_token(b))
            self.assertTrue(Version(a) < Version(b))

        _print()
        _lt("3__foo", "3")
        _lt("3__foo__bar", "3__foo")
        _lt("3__foo__bar", "3")
        _lt("3__baz", "3__foo__bar")
        _lt("3__baz__bar", "3__foo__bar")
        _lt("3__baz__bar", "3__3__bar")
        _lt("3__baz3__bar", "3__baz4__bar")
        _lt("3__baz__bar", "3__baz3__bar")
        _lt("3__baz33__bar", "3__33baz__bar")
        _lt("3__baz33__bar", "3__33baz__bar")

        # check that we get "tags" IFF there are exactly two underscores
        # followed by number or letter...
        _lt("3", "3____foo")
        _lt("3", "3___foo")
        _lt("3", "3__")
        _lt("3__foo", "3__foo____bar")
        _lt("3__foo", "3__foo___bar")
        _lt("3__foo", "3__foo___")

    def test_version_comparisons_tagged(self):
        def _eq(a, b):
            _print("'%s' == '%s'" % (a, b))
            self.assertTrue(Version(a) == Version(b))

        _print()
        _eq("1__", "1__")
        _eq("1__foo", "1__foo")
        _eq("1.2__bah", "1-2__bah")
        _eq("1.2__0-3", "1-2__0.3")

        ascending = ["",
                     "0.0__bar__more.0",
                     "0.0__bar.0",
                     "0.0__stuff__more.0",
                     "0.0__stuff.0",
                     "0.0.0__stuff__more",
                     "0.0.0__stuff",
                     "0.0.0",
                     "1__0",
                     "1",
                     "1.0",
                     "2__alpha1__tag",
                     "2__alpha1",
                     "2",
                     "2.alpha1__tag",
                     "2.alpha1",
                     "2.alpha2",
                     "2.beta",
                     "2.0",
                     "2.0.8.8",
                     "2.1",
                     "2.1.0"]
        self._test_ordered([Version(x) for x in ascending])

        ascending = [
            '1__a.2__a',
            '1__a.3__a',
            '1__a.3',
            '1.3__a',
            '1.3__b__x',
            '1.3__b',
            '1.3__c',
            '1.3',
            '1.3a',
            '1.4__a',
            '1.4',
            '1.4a',
        ]
        self._test_ordered([Version(x) for x in ascending])

    def test_version_range_tagged(self):
        vr = VersionRange('1.0')
        self.assertTrue(vr.contains_version(Version('1.0')))
        self.assertFalse(vr.contains_version(Version('1.0_')))
        self.assertFalse(vr.contains_version(Version('1.0__tag')))
        self.assertFalse(vr.contains_version(Version('1.0__tag_')))
        self.assertFalse(vr.contains_version(Version('1.0__tag__more')))
        self.assertTrue(vr.contains_version(Version('1.0.blah')))
        self.assertTrue(vr.contains_version(Version('1.0.blah__tag')))

        vr = VersionRange('1.0__tag')
        self.assertFalse(vr.contains_version(Version('1.0')))
        self.assertFalse(vr.contains_version(Version('1.0_')))
        self.assertTrue(vr.contains_version(Version('1.0__tag')))
        self.assertFalse(vr.contains_version(Version('1.0__tag_')))
        self.assertFalse(vr.contains_version(Version('1.0__tag__more')))
        self.assertTrue(vr.contains_version(Version('1.0__tag.blah')))
        self.assertTrue(vr.contains_version(Version('1.0__tag.blah__tag')))

if __name__ == '__main__':
    unittest.main()<|MERGE_RESOLUTION|>--- conflicted
+++ resolved
@@ -1,9 +1,6 @@
 from rez.vendor.version.version import Version, AlphanumericVersionToken, \
-<<<<<<< HEAD
-    TaggableAlphanumericVersionToken, VersionRange
-=======
-    VersionRange, reverse_sort_key, _ReversedComparable
->>>>>>> 384b47cd
+    TaggableAlphanumericVersionToken, VersionRange, reverse_sort_key, \
+    _ReversedComparable
 from rez.vendor.version.requirement import Requirement, RequirementList
 from rez.vendor.version.util import VersionError
 import random
