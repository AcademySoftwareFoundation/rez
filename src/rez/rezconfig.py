--- conflicted
+++ resolved
@@ -52,19 +52,6 @@
 ]
 
 # The path that Rez will locally install packages to when rez-build is used
-<<<<<<< HEAD
-# This uses the package_index to identify which path to use.
-local_packages_paths = ["~/packages"]
-
-# The path that Rez will deploy packages to when rez-release is used. For
-# production use, you will probably want to change this to a site-wide location.
-# This uses the package_index to identify which path to use.
-release_packages_paths = ["~/.rez/packages/int"]
-
-# Defines which local/release_packages_paths are enabled
-# Feel free to override this within a package to release to different locations.
-packages_index = 0
-=======
 # The packages_path_index controls which path to use.
 # Note: Can be a string for backwards compatibility.
 local_packages_path = {
@@ -91,7 +78,6 @@
 #     "release": "external",
 # }
 
->>>>>>> 08b0791a
 
 # Where temporary files go. Defaults to appropriate path depending on your
 # system - for example, *nix distributions will probably set this to "/tmp". It
