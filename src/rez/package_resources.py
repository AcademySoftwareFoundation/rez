from rez.resources import _or_regex, _updated_schema, register_resource, \
    Resource, SearchPath, ArbitraryPath, FolderResource, FileResource, \
<<<<<<< HEAD
    Required, metadata_loaders, iter_descendant_resources
=======
    Required, metadata_loaders, load_resource, _listdir, _ResourcePathParser
>>>>>>> b75cc869
from rez.config import config, Config, create_config
from rez.exceptions import ResourceNotFoundError, \
    PackageMetadataError
from rez.util import propertycache, deep_update, print_warning
from rez.vendor.schema.schema import Schema, SchemaError, Use, And, Or, \
    Optional
from rez.vendor.version.version import Version, VersionRange
from rez.vendor.version.requirement import Requirement
import string
import re


PACKAGE_NAME_REGSTR = '[a-zA-Z_0-9](\.?[a-zA-Z0-9_]+)*'
PACKAGE_NAME_REGEX = re.compile(r"^%s\Z" % PACKAGE_NAME_REGSTR)
VERSION_COMPONENT_REGSTR = '(?:[0-9a-zA-Z_]+)'
VERSION_REGSTR = ('%(comp)s(?:[.-]%(comp)s)*'
                  % dict(comp=VERSION_COMPONENT_REGSTR))


# -----------------------------------------------------------------------------
# Schema Implementations
# -----------------------------------------------------------------------------

# TODO: inspect arguments of the function to confirm proper number?
rex_command = Or(callable,  # python function
                 basestring  # new-style rex
                 )


# The master package schema.  All resources delivering metadata to the Package
# class must ultimately validate against this master schema. This schema
# intentionally does no casting of types: that should happen on the resource
# schemas.
package_schema = Schema({
    Optional('config_version'):         int,  # deprecated

    Optional('uuid'):                   basestring,
    Optional('description'):            basestring,
    Required('name'):                   basestring,
    Optional('version'):                Version,
    Optional('authors'):                [basestring],
    # TODO timestamp is going to become per-variant
    Optional('timestamp'):              int,
    # Required('timestamp'):              int,
    Optional('config'):                 Config,
    Optional('help'):                   Or(basestring,
                                           [[basestring]]),
    Optional('tools'):                  [basestring],
    Optional('requires'):               [Requirement],
    Optional('build_requires'):         [Requirement],
    Optional('private_build_requires'): [Requirement],
    Optional('variants'):               [[Requirement]],
    Optional('pre_commands'):           rex_command,
    Optional('commands'):               rex_command,
    Optional('post_commands'):          rex_command,

    # custom keys
    Optional('custom'):                 object,
    Optional(basestring):               object,

    # a dict for internal use
    Optional('_internal'):              dict,

    # release data
    Optional('revision'):               object,
    Optional('changelog'):              basestring,
    Optional('release_message'):        Or(None, basestring),
    Optional('previous_version'):       Version,
    Optional('previous_revision'):      object,

    # rez-1 rez-egg-install properties
    Optional('unsafe_name'):            object,
    Optional('unsafe_version'):         object,
    Optional('EGG-INFO'):               object,
})


# -----------------------------------------------------------------------------
# Package Resources
# -----------------------------------------------------------------------------

class PackagesRoot(SearchPath):
    """Represents a package searchpath, typically in config.packages_path."""
    key = 'folder.packages_root'

    @classmethod
    def _default_search_paths(cls, path=None):
        return config.packages_path

    @classmethod
    def _contents_exception_type(cls):
        return PackageMetadataError


class PackageFamilyFolder(FolderResource):
    """Represents a folder with the name of a package."""
    key = 'package_family.folder'
    path_pattern = '{name}'
    parent_resource = PackagesRoot
    variable_keys = ["name"]
    variable_regex = dict(name=PACKAGE_NAME_REGSTR)


class PackageVersionFolder(FolderResource):
    """Represents a folder whos name is the version of a package."""
    key = 'version.folder'
    path_pattern = '{version}'
    parent_resource = PackageFamilyFolder
    variable_keys = ["version"]
    variable_regex = dict(version=VERSION_REGSTR)


# -- deprecated

class MetadataFolder(FolderResource):
    key = 'folder.metadata'
    path_pattern = '.metadata'
    parent_resource = PackageVersionFolder


class ReleaseTimestampResource(FileResource):
    # Deprecated
    key = 'release.timestamp'
    path_pattern = 'release_time.txt'
    parent_resource = MetadataFolder
    schema = Use(int)


class ChangelogResource(FileResource):
    # Deprecated
    key = 'release.changelog'
    path_pattern = 'changelog.txt'
    parent_resource = MetadataFolder
    schema = Use(str)


class ReleaseInfoResource(FileResource):
    # Deprecated
    key = 'release.info'
    path_pattern = 'info.txt'
    parent_resource = MetadataFolder
    loader = 'yaml'
    schema = Schema({
        Required('ACTUAL_BUILD_TIME'): int,
        Required('BUILD_TIME'): int,
        Required('USER'): basestring,
        Optional('SVN'): basestring
    })

# -- END deprecated


class ReleaseDataResource(FileResource):
    key = 'release.data'
    path_pattern = 'release.yaml'
    parent_resource = PackageVersionFolder

    def load_changelog(v):
        if v is None:
            return ""
        elif isinstance(v, basestring):
            return v
        else:
            return '\n'.join(v)

    schema = Schema({
        # TODO this is going to move to per-variant
        Optional('timestamp'): int,
        # Required('timestamp'): int,
        Required('revision'): object,
        Required('changelog'): And(Or(basestring,
                                      [basestring]),
                                   Use(load_changelog)),
        Optional('release_message'): Or(None, basestring),
        Optional('previous_version'): Use(Version),
        Optional('previous_revision'): object,
        Optional(basestring): object
    })


class BasePackageResource(FileResource):
    """Abstract class providing the standard set of package metadata.
    """
    versioned = None

    def convert_to_rex(self, commands):
        from rez.util import convert_old_commands
        msg = "package is using old-style commands."
        if config.disable_rez_1_compatibility or config.error_old_commands:
            raise SchemaError(None, msg)
        elif config.warn("old_commands"):
            print_warning("%s: %s" % (self.path, msg))
        return convert_old_commands(commands)

    def convert_name(self, value):
        """Deals with case where package name in a package.yaml does not match
        package name in directory structure. This error will be handled as a
        warning if the relevant backwards compatibility setting is turned on.
        """
        name = self.variables.get("name")
        if value != name:
            msg = "name %r does not match %r" % (value, name)
            if config.disable_rez_1_compatibility \
                    or config.error_package_name_mismatch:
                raise SchemaError(None, msg)
            elif config.warn("package_name_mismatch"):
                print_warning("%s: %s" % (self.path, msg))

        return name

    @propertycache
    def schema(self):
        rex_schema = Or(rex_command, And([basestring], Use(self.convert_to_rex)))

        return Schema({
            Optional('config_version'):         0,  # this will only match 0

            Optional('uuid'):                   basestring,
            Optional('description'):            And(basestring,
                                                    Use(string.strip)),
            Required('name'):                   And(basestring,
                                                    Use(self.convert_name)),
            Optional('authors'):                [basestring],
            Optional('config'):                 And(dict,
                                                    Use(lambda x:
                                                        create_config(overrides=x))),
            Optional('help'):                   Or(basestring,
                                                   [[basestring]]),
            Optional('tools'):                  [basestring],
            Optional('requires'):               [Use(Requirement)],
            Optional('variants'):               [[Use(Requirement)]],
            Optional('build_requires'):         [Use(Requirement)],
            Optional('private_build_requires'): [Use(Requirement)],
            Optional('pre_commands'):           rex_schema,
            Optional('commands'):               rex_schema,
            Optional('post_commands'):          rex_schema,

            # backwards compatibility for rez-egg-install- generated packages
            Optional('unsafe_name'):            object,
            Optional('unsafe_version'):         object,
            Optional('EGG-INFO'):               object,

            # custom keys
            Optional('custom'):                 dict,
            Optional(basestring):               object,

            # a dict for internal use
            Optional('_internal'):              dict,
        })

    @Resource.cached
    def load(self):
        data = super(BasePackageResource, self).load().copy()

        # graft release info onto resource
        release_data = self._load_component("release.data")
        if release_data:
            data.update(release_data)

        # graft on old-style timestamp, if necessary
        if "timestamp" not in data:
            timestamp = self._load_timestamp()
            if timestamp:
                data["timestamp"] = timestamp

#        # graft on old-style changelog, if necessary
#        if "changelog" not in data:
#            changelog = self._load_component("release.changelog")
#            if changelog:
#                data["changelog"] = changelog
        return data

    # TODO just load the handle rather than the resource data, and add lazy
    # loading mechanism
    def _load_component(self, resource_key):
        variables = dict((k, v) for k, v in self.variables.iteritems()
                         if k in ("name", "version"))
        for resource in iter_descendant_resources(
                parent_resource=self.parent_instance(),
                resource_keys=resource_key,
                variables=variables):
            return resource.load()
        return None

    # TODO move into variant
    def _load_timestamp(self):
        timestamp = self._load_component("release.timestamp") or 0
        if not timestamp:
            # FIXME: should we deal with is_local here or in rez.packages?
            if config.warn("untimestamped"):
                print_warning("Package is not timestamped: %s" % self.path)
        return timestamp


class BaseVariantResource(BasePackageResource):
    """Abstract base class for all package variants."""
    @Resource.cached
    def load(self):
        parent = self.parent_instance()
        data = parent.load()
        variants = data.get("variants")
        if "variants" in data:
            data = data.copy()
            del data["variants"]

        idx = self.variables["index"]
        if idx is not None:
            try:
                variant_requires = variants[idx]
                data["_internal"] = dict(variant_requires=variant_requires)
                requires = data.get("requires", []) + variant_requires
                data["requires"] = requires
            except IndexError:
                raise ResourceNotFoundError("variant not found in parent "
                                            "package resource")
        return data

    @classmethod
    def iter_instances(cls, parent_resource):
        data = parent_resource.load()
        variants = data.get("variants")
        if variants:
            for i in range(len(variants)):
                variables = parent_resource.variables.copy()
                variables["index"] = i
                yield cls(parent_resource.path, variables)
        else:
            variables = parent_resource.variables.copy()
            variables['index'] = None
            yield cls(parent_resource.path, variables)


class VersionlessPackageResource(BasePackageResource):
    """A versionless package from a single file."""
    key = 'package.versionless'
    path_pattern = 'package.{ext}'
    parent_resource = PackageFamilyFolder
    variable_keys = ["ext"]
    variable_regex = dict(ext=_or_regex(metadata_loaders.keys()))
    versioned = False

    @Resource.cached
    def load(self):
        data = super(VersionlessPackageResource, self).load().copy()
        data['version'] = Version()
        return data


class VersionlessVariantResource(BaseVariantResource):
    """A variant within a `VersionlessPackageResource`."""
    key = 'variant.versionless'
    parent_resource = VersionlessPackageResource
    variable_keys = ["index"]
    sub_resource = True
    schema = None
    versioned = False


class VersionedPackageResource(BasePackageResource):
    """A versioned package from a single file."""
    key = 'package.versioned'
    path_pattern = 'package.{ext}'
    parent_resource = PackageVersionFolder
    variable_keys = ["ext"]
    variable_regex = dict(ext=_or_regex(metadata_loaders.keys()))
    versioned = True

    @classmethod
    def iter_instances(cls, parent_resource):
        instances = []
        for name in _listdir(parent_resource.path, cls.is_file):
            match = _ResourcePathParser.parse_filepart(cls, name)
            if match is not None:
                variables = match[1]
                variables.update(parent_resource.variables)
                filepath = os.path.join(parent_resource.path, name)
                instances.append(cls(filepath, variables))

        ext_sort_order = ['py', 'yaml', 'txt']
        if instances:
            instances.sort(
                key=lambda x: ext_sort_order.index(x.variables['ext']))
            yield instances[0]

    def convert_version(self, value):
        """Deals with two errors:
        1) 'version' is a number (it should be a string);
        2) 'version' does not match the version specified in the directory
           structure.
        These errors will be handled as warnings if the relevant backwards
        compatibility settings are turned on.
        """
        version_str = self.variables.get('version')
        if isinstance(value, basestring):
            if value != version_str:
                msg = "version %r does not match %r" % (value, version_str)
                if config.disable_rez_1_compatibility \
                        or config.error_version_mismatch:
                    raise SchemaError(None, msg)
                elif config.warn("version_mismatch"):
                    print_warning("%s: %s" % (self.path, msg))
        else:
            msg = "version must be a string"
            if config.disable_rez_1_compatibility \
                    or config.error_nonstring_version:
                raise SchemaError(None, msg)
            elif config.warn("nonstring_version"):
                print_warning("%s: %s" % (self.path, msg))
        return Version(version_str)

    @propertycache
    def schema(self):
        schema = super(VersionedPackageResource, self).schema
        return _updated_schema(schema,
                               [(Required('version'),
                                 Use(self.convert_version))])


class VersionedVariantResource(BaseVariantResource):
    """A variant within a `VersionedPackageResource`."""
    key = 'variant.versioned'
    parent_resource = VersionedPackageResource
    variable_keys = ["index"]
    sub_resource = True
    schema = None
    versioned = True


class CombinedPackageFamilyResource(BasePackageResource):
    """A single file containing multiple versioned packages.

    A combined package consists of a single file and thus does not have a
    directory in which to put package resources.
    """
    key = 'package_family.combined'
    path_pattern = '{name}.{ext}'
    parent_resource = PackagesRoot
    variable_keys = ["name", "ext"]
    variable_regex = dict(name=PACKAGE_NAME_REGSTR,
                          ext=_or_regex(metadata_loaders.keys()))

    @propertycache
    def schema(self):
        schema = super(CombinedPackageFamilyResource, self).schema
        return _updated_schema(
            schema,
            [(Optional('versions'), [Use(Version)]),
             (Optional('version_overrides'), {
                Use(VersionRange): {
                    Optional('help'):                   Or(basestring,
                                                           [[basestring]]),
                    Optional('tools'):                  [basestring],
                    Optional('requires'):               [Use(Requirement)],
                    Optional('build_requires'):         [Use(Requirement)],
                    Optional('private_build_requires'): [Use(Requirement)],
                    Optional('variants'):               [[Use(Requirement)]],
                    Optional('commands'):               Or(rex_command,
                                                           And([basestring],
                                                               Use(self.convert_to_rex))),
                    Optional('custom'):                 object,
                    Optional(basestring):               object
                }
            })])


class CombinedPackageResource(BasePackageResource):
    """A versioned package that is contained within a
    `CombinedPackageFamilyResource`.
    """
    key = 'package.combined'
    sub_resource = True
    schema = None
    parent_resource = CombinedPackageFamilyResource
    variable_keys = ["version"]

    @Resource.cached
    def load(self):
        parent = self.parent_instance()
        parent_data = parent.load()
        data = parent_data.copy()
        version = Version(self.variables["version"])
        data["version"] = version
        versions = data.pop("versions", [Version()])
        if version not in versions:
            raise ResourceNotFoundError("version '%s' not present in %s"
                                        % (str(version), self.path))

        overrides = data.pop("version_overrides", {})
        for ver_range, doc in overrides.iteritems():
            if version in ver_range:
                deep_update(data, doc)
        return data

    @classmethod
    def iter_instances(cls, parent_resource):
        data = parent_resource.load()
        for version in data.get('versions', [Version()]):
            variables = parent_resource.variables.copy()
            variables['version'] = str(version)
            yield cls(parent_resource.path, variables)


# -----------------------------------------------------------------------------
# Developer Package Resources
# -----------------------------------------------------------------------------

class DeveloperPackagesRoot(ArbitraryPath):
    """Represents a path containing a developer package resource."""
    key = "folder.dev_packages_root"

    @classmethod
    def _contents_exception_type(cls):
        return PackageMetadataError


class DeveloperPackageResource(BasePackageResource):
    """A package that is created with the intention to release.

    A development package must be versioned.

    This resource belongs to its own resource hierarchy, because a development
    package has not yet been deployed and is stored in an arbitrary location in
    the filesystem (typically under a developer's home directory).
    """
    key = 'package.dev'
    path_pattern = 'package.{ext}'
    parent_resource = DeveloperPackagesRoot
    variable_keys = ["ext"]
    variable_regex = dict(ext=_or_regex(metadata_loaders.keys()))
    versioned = True

    @propertycache
    def schema(self):
        schema = super(DeveloperPackageResource, self).schema
        return _updated_schema(schema,
                               [(Required('name'), And(basestring,
                                                       PACKAGE_NAME_REGEX.match)),
                                (Required('version'), Use(Version)),
                                (Required('description'),
                                    And(basestring, Use(string.strip))),
                                (Required('authors'), [basestring]),
                                (Required('uuid'), basestring)])


class DeveloperVariantResource(BaseVariantResource):
    """A variant within a `DeveloperPackageResource`."""
    key = 'variant.dev'
    parent_resource = DeveloperPackageResource
    variable_keys = ["index"]
    sub_resource = True
    schema = None
    versioned = True


# -----------------------------------------------------------------------------
# Resource Registration
# -----------------------------------------------------------------------------

# -- deployed packages

register_resource(PackagesRoot)
register_resource(PackageFamilyFolder)
register_resource(PackageVersionFolder)
register_resource(VersionedPackageResource)
register_resource(VersionedVariantResource)
#register_resource(VersionlessPackageResource)
#register_resource(VersionlessVariantResource)
register_resource(ReleaseDataResource)
#register_resource(CombinedPackageFamilyResource)
#register_resource(CombinedPackageResource)
# deprecated
register_resource(MetadataFolder)
register_resource(ReleaseTimestampResource)
register_resource(ReleaseInfoResource)
register_resource(ChangelogResource)


# -- development packages

register_resource(DeveloperPackagesRoot)
register_resource(DeveloperPackageResource)
register_resource(DeveloperVariantResource)<|MERGE_RESOLUTION|>--- conflicted
+++ resolved
@@ -1,10 +1,7 @@
 from rez.resources import _or_regex, _updated_schema, register_resource, \
     Resource, SearchPath, ArbitraryPath, FolderResource, FileResource, \
-<<<<<<< HEAD
-    Required, metadata_loaders, iter_descendant_resources
-=======
-    Required, metadata_loaders, load_resource, _listdir, _ResourcePathParser
->>>>>>> b75cc869
+    Required, metadata_loaders, iter_descendant_resources, _listdir, \
+    _ResourcePathParser
 from rez.config import config, Config, create_config
 from rez.exceptions import ResourceNotFoundError, \
     PackageMetadataError
@@ -13,6 +10,7 @@
     Optional
 from rez.vendor.version.version import Version, VersionRange
 from rez.vendor.version.requirement import Requirement
+import os.path
 import string
 import re
 
