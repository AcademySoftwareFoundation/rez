from __future__ import print_function

from rez import __version__, module_root_path
from rez.package_repository import package_repository_manager
from rez.solver import SolverCallbackReturn
from rez.resolver import Resolver, ResolverStatus
from rez.system import system
from rez.config import config
from rez.util import shlex_join, dedup, is_non_string_iterable
from rez.utils.sourcecode import SourceCodeError
from rez.utils.colorize import critical, heading, local, implicit, Printer
from rez.utils.formatting import columnise, PackageRequest, ENV_VAR_REGEX, \
    header_comment, minor_header_comment
from rez.utils.data_utils import deep_del
from rez.utils.filesystem import TempDirs
from rez.utils.memcached import pool_memcached_connections
from rez.backport.shutilwhich import which
from rez.rex import RexExecutor, Python, OutputStyle
from rez.rex_bindings import VersionBinding, VariantBinding, \
    VariantsBinding, RequirementsBinding
from rez import package_order
from rez.packages_ import get_variant, iter_packages
from rez.package_filter import PackageFilterList
from rez.shells import create_shell
from rez.exceptions import ResolvedContextError, PackageCommandError, RezError
from rez.utils.graph_utils import write_dot, write_compacted, read_graph_from_string
from rez.vendor.six import six
from rez.vendor.version.version import VersionRange
from rez.vendor.enum import Enum
from rez.vendor import yaml
from rez.utils import json
from rez.utils.yaml import dump_yaml

from tempfile import mkdtemp
from functools import wraps
import getpass
import socket
import threading
import traceback
import inspect
import time
import sys
import os
import os.path


basestring = six.string_types[0]


class RezToolsVisibility(Enum):
    """Determines if/how rez cli tools are added back to PATH within a
    resolved environment."""
    never = 0               # Don't expose rez in resolved env
    append = 1              # Append to PATH in resolved env
    prepend = 2             # Prepend to PATH in resolved env


class SuiteVisibility(Enum):
    """Defines what suites on $PATH stay visible when a new rez environment is
    resolved."""
    never = 0               # Don't attempt to keep any suites visible in a new env
    always = 1              # Keep suites visible in any new env
    parent = 2              # Keep only the parent suite of a tool visible
    parent_priority = 3     # Keep all suites visible and the parent takes precedence


class PatchLock(Enum):
    """ Enum to represent the 'lock type' used when patching context objects.
    """
    no_lock = ("No locking", -1)
    lock_2 = ("Minor version updates only (X.*)", 1)
    lock_3 = ("Patch version updates only (X.X.*)", 2)
    lock_4 = ("Build version updates only (X.X.X.*)", 3)
    lock = ("Exact version", -1)

    __order__ = "no_lock,lock_2,lock_3,lock_4,lock"

    def __init__(self, description, rank):
        self.description = description
        self.rank = rank


def get_lock_request(name, version, patch_lock, weak=True):
    """Given a package and patch lock, return the equivalent request.

    For example, for object 'foo-1.2.1' and lock type 'lock_3', the equivalent
    request is '~foo-1.2'. This restricts updates to foo to patch-or-lower
    version changes only.

    For objects not versioned down to a given lock level, the closest possible
    lock is applied. So 'lock_3' applied to 'foo-1' would give '~foo-1'.

    Args:
        name (str): Package name.
        version (Version): Package version.
        patch_lock (PatchLock): Lock type to apply.

    Returns:
        `PackageRequest` object, or None if there is no equivalent request.
    """
    ch = '~' if weak else ''
    if patch_lock == PatchLock.lock:
        s = "%s%s==%s" % (ch, name, str(version))
        return PackageRequest(s)
    elif (patch_lock == PatchLock.no_lock) or (not version):
        return None
    version_ = version.trim(patch_lock.rank)
    s = "%s%s-%s" % (ch, name, str(version_))
    return PackageRequest(s)


class ResolvedContext(object):
    """A class that resolves, stores and spawns Rez environments.

    The main Rez entry point for creating, saving, loading and executing
    resolved environments. A ResolvedContext object can be saved to file and
    loaded at a later date, and it can reconstruct the equivalent environment
    at that time. It can spawn interactive and non-interactive shells, in any
    supported shell plugin type, such as bash and tcsh. It can also run a
    command within a configured python namespace, without spawning a child
    shell.
    """
    serialize_version = (4, 3)
    tmpdir_manager = TempDirs(config.context_tmpdir, prefix="rez_context_")

    context_tracking_payload = None
    context_tracking_lock = threading.Lock()

    class Callback(object):
        def __init__(self, max_fails, time_limit, callback, buf=None):
            self.max_fails = max_fails
            self.time_limit = time_limit
            self.callback = callback
            self.start_time = time.time()
            self.buf = buf or sys.stdout

        def __call__(self, state):
            if self.max_fails != -1 and state.num_fails >= self.max_fails:
                reason = ("fail limit reached: aborted after %d failures"
                          % state.num_fails)
                return SolverCallbackReturn.fail, reason
            if self.time_limit != -1:
                secs = time.time() - self.start_time
                if secs > self.time_limit:
                    return SolverCallbackReturn.abort, "time limit exceeded"
            if self.callback:
                return self.callback(state)
            return SolverCallbackReturn.keep_going, ''

    def __init__(self, package_requests, verbosity=0, timestamp=None,
                 building=False, caching=None, package_paths=None,
                 package_filter=None, package_orderers=None, max_fails=-1,
                 add_implicit_packages=True, time_limit=-1, callback=None,
                 package_load_callback=None, buf=None, suppress_passive=False,
                 print_stats=False):
        """Perform a package resolve, and store the result.

        Args:
            package_requests: List of strings or PackageRequest objects
                representing the request.
            verbosity: Verbosity level. One of [0,1,2].
            timestamp: Ignore packages released after this epoch time. Packages
                released at exactly this time will not be ignored.
            building: True if we're resolving for a build.
            caching: If True, cache(s) may be used to speed the resolve. If
                False, caches will not be used. If None, config.resolve_caching
                is used.
            package_paths: List of paths to search for pkgs, defaults to
                config.packages_path.
            package_filter (`PackageFilterBase`): Filter used to exclude certain
                packages. Defaults to settings from config.package_filter. Use
                `package_filter.no_filter` to remove all filtering.
            package_orderers (list of `PackageOrder`): Custom package ordering.
            add_implicit_packages: If True, the implicit package list defined
                by config.implicit_packages is appended to the request.
            max_fails (int): Abort the resolve if the number of failed steps is
                greater or equal to this number. If -1, does not abort.
            time_limit (int): Abort the resolve if it takes longer than this
                many seconds. If -1, there is no time limit.
            callback: See `Solver`.
            package_load_callback: If not None, this callable will be called
                prior to each package being loaded. It is passed a single
                `Package` object.
            buf (file-like object): Where to print verbose output to, defaults
                to stdout.
            suppress_passive (bool): If True, don't print debugging info that
                has had no effect on the solve. This argument only has an
                effect if `verbosity` > 2.
            print_stats (bool): If true, print advanced solver stats at the end.
        """
        self.load_path = None

        # resolving settings
        self.requested_timestamp = timestamp
        self.timestamp = self.requested_timestamp or int(time.time())
        self.building = building
        self.implicit_packages = []
        self.caching = config.resolve_caching if caching is None else caching
        self.verbosity = verbosity

        self._package_requests = []
        for req in package_requests:
            if isinstance(req, basestring):
                req = PackageRequest(req)
            self._package_requests.append(req)

        if add_implicit_packages:
            self.implicit_packages = [PackageRequest(x)
                                      for x in config.implicit_packages]

        self.package_paths = (config.packages_path if package_paths is None
                              else package_paths)
        self.package_paths = list(dedup(self.package_paths))

        self.package_filter = (PackageFilterList.singleton if package_filter is None
                               else package_filter)

        self.package_orderers = package_orderers

        # patch settings
        self.default_patch_lock = PatchLock.no_lock
        self.patch_locks = {}

        # info about env the resolve occurred in
        self.rez_version = __version__
        self.rez_path = module_root_path
        self.user = getpass.getuser()
        self.host = system.hostname
        self.platform = system.platform
        self.arch = system.arch
        self.os = system.os
        self.created = int(time.time())

        # resolve results
        self.status_ = ResolverStatus.pending
        self._resolved_packages = None
        self.failure_description = None
        self.graph_string = None
        self.graph_ = None
        self.from_cache = None

        # stats
        self.solve_time = 0.0  # total solve time, inclusive of load time
        self.load_time = 0.0  # total time loading packages (disk or memcache)
        self.num_loaded_packages = 0  # num packages loaded (disk or memcache)

        # the pre-resolve bindings. We store these because @late package.py
        # functions need them, and we cache them to avoid cost
        self.pre_resolve_bindings = None

        # suite information
        self.parent_suite_path = None
        self.suite_context_name = None

        # perform the solve
        callback_ = self.Callback(buf=buf,
                                  max_fails=max_fails,
                                  time_limit=time_limit,
                                  callback=callback)

        def _package_load_callback(package):
            if package_load_callback:
                package_load_callback(package)
            self.num_loaded_packages += 1

        request = self.requested_packages(include_implicit=True)

        resolver = Resolver(context=self,
                            package_requests=request,
                            package_paths=self.package_paths,
                            package_filter=self.package_filter,
                            package_orderers=self.package_orderers,
                            timestamp=self.requested_timestamp,
                            building=self.building,
                            caching=self.caching,
                            callback=callback_,
                            package_load_callback=_package_load_callback,
                            verbosity=verbosity,
                            buf=buf,
                            suppress_passive=suppress_passive,
                            print_stats=print_stats)

        resolver.solve()

        # convert the results
        self.status_ = resolver.status
        self.solve_time = resolver.solve_time
        self.load_time = resolver.load_time
        self.failure_description = resolver.failure_description
        self.graph_ = resolver.graph
        self.from_cache = resolver.from_cache

        if self.status_ == ResolverStatus.solved:
            self._resolved_packages = []

            for variant in resolver.resolved_packages:
                variant.set_context(self)
                self._resolved_packages.append(variant)

        # track context usage
        if config.context_tracking_host:
            data = self.to_dict(fields=config.context_tracking_context_fields)
            self._track_context(data, action="created")

    def __str__(self):
        request = self.requested_packages(include_implicit=True)
        req_str = " ".join(str(x) for x in request)
        if self.status == ResolverStatus.solved:
            res_str = " ".join(x.qualified_name for x in self._resolved_packages)
            return "%s(%s ==> %s)" % (self.status.name, req_str, res_str)
        else:
            return "%s:%s(%s)" % (self.__class__.__name__,
                                  self.status.name, req_str)

    @property
    def success(self):
        """True if the context has been solved, False otherwise."""
        return (self.status_ == ResolverStatus.solved)

    @property
    def status(self):
        """Return the current status of the context.

        Returns:
            ResolverStatus.
        """
        return self.status_

    def requested_packages(self, include_implicit=False):
        """Get packages in the request.

        Args:
            include_implicit (bool): If True, implicit packages are appended
                to the result.

        Returns:
            List of `PackageRequest` objects.
        """
        if include_implicit:
            return self._package_requests + self.implicit_packages
        else:
            return self._package_requests

    @property
    def resolved_packages(self):
        """Get packages in the resolve.

        Returns:
            List of `Variant` objects, or None if the resolve failed.
        """
        return self._resolved_packages

    def set_load_path(self, path):
        """Set the path that this context was reportedly loaded from.

        You may want to use this method in cases where a context is saved to
        disk, but you need to associate this new path with the context while it
        is still in use.
        """
        self.load_path = path

    def __eq__(self, other):
        """Equality test.

        Two contexts are considered equal if they have a equivalent request,
        and an equivalent resolve. Other details, such as timestamp, are not
        considered.
        """
        return (isinstance(other, ResolvedContext)
                and other.requested_packages(True) == self.requested_packages(True)
                and other.resolved_packages == self.resolved_packages)

    def __hash__(self):
        list_ = []
        req = self.requested_packages(True)
        list_.append(tuple(req))
        res = self.resolved_packages
        if res is None:
            list_.append(None)
        else:
            list_.append(tuple(res))

        value = tuple(list_)
        return hash(value)

    @property
    def has_graph(self):
        """Return True if the resolve has a graph."""
        return bool((self.graph_ is not None) or self.graph_string)

    def get_resolved_package(self, name):
        """Returns a `Variant` object or None if the package is not in the
        resolve.
        """
        pkgs = [x for x in self._resolved_packages if x.name == name]
        return pkgs[0] if pkgs else None

    def copy(self):
        """Returns a shallow copy of the context."""
        import copy
        return copy.copy(self)

    # TODO: deprecate in favor of patch() method
    def get_patched_request(self, package_requests=None,
                            package_subtractions=None, strict=False, rank=0):
        """Get a 'patched' request.

        A patched request is a copy of this context's request, but with some
        changes applied. This can then be used to create a new, 'patched'
        context.

        New package requests override original requests based on the type -
        normal, conflict or weak. So 'foo-2' overrides 'foo-1', '!foo-2'
        overrides '!foo-1' and '~foo-2' overrides '~foo-1', but a request such
        as '!foo-2' would not replace 'foo-1' - it would be added instead.

        Note that requests in `package_requests` can have the form '^foo'. This
        is another way of supplying package subtractions.

        Any new requests that don't override original requests are appended,
        in the order that they appear in `package_requests`.

        Args:
            package_requests (list of str or list of `PackageRequest`):
                Overriding requests.
            package_subtractions (list of str): Any original request with a
                package name in this list is removed, before the new requests
                are added.
            strict (bool): If True, the current context's resolve is used as the
                original request list, rather than the request.
            rank (int): If > 1, package versions can only increase in this rank
                and further - for example, rank=3 means that only version patch
                numbers are allowed to increase, major and minor versions will
                not change. This is only applied to packages that have not been
                explicitly overridden in `package_requests`. If rank <= 1, or
                `strict` is True, rank is ignored.

        Returns:
            List of `PackageRequest` objects that can be used to construct a
            new `ResolvedContext` object.
        """
        # assemble source request
        if strict:
            request = []
            for variant in self.resolved_packages:
                req = PackageRequest(variant.qualified_package_name)
                request.append(req)
        else:
            request = self.requested_packages()[:]

        # convert '^foo'-style requests to subtractions
        if package_requests:
            package_subtractions = package_subtractions or []
            indexes = []
            for i, req in enumerate(package_requests):
                name = str(req)
                if name.startswith('^'):
                    package_subtractions.append(name[1:])
                    indexes.append(i)
            for i in reversed(indexes):
                del package_requests[i]

        # apply subtractions
        if package_subtractions:
            request = [x for x in request if x.name not in package_subtractions]

        # apply overrides
        if package_requests:
            request_dict = dict((x.name, (i, x)) for i, x in enumerate(request))
            request_ = []

            for req in package_requests:
                if isinstance(req, basestring):
                    req = PackageRequest(req)

                if req.name in request_dict:
                    i, req_ = request_dict[req.name]
                    if (req_ is not None) and (req_.conflict == req.conflict) \
                            and (req_.weak == req.weak):
                        request[i] = req
                        del request_dict[req.name]
                    else:
                        request_.append(req)
                else:
                    request_.append(req)

            request += request_

        # add rank limiters
        if not strict and rank > 1:
            overrides = set(x.name for x in package_requests if not x.conflict)
            rank_limiters = []
            for variant in self.resolved_packages:
                if variant.name not in overrides:
                    if len(variant.version) >= rank:
                        version = variant.version.trim(rank - 1)
                        version = next(version)
                        req = "~%s<%s" % (variant.name, str(version))
                        rank_limiters.append(req)
            request += rank_limiters

        return request

    def graph(self, as_dot=False):
        """Get the resolve graph.

        Args:
            as_dot: If True, get the graph as a dot-language string. Otherwise,
                a pygraph.digraph object is returned.

        Returns:
            A string or `pygraph.digraph` object, or None if there is no graph
            associated with the resolve.
        """
        if not self.has_graph:
            return None

        if not as_dot:
            if self.graph_ is None:
                # reads either dot format or our compact format
                self.graph_ = read_graph_from_string(self.graph_string)
            return self.graph_

        if self.graph_string:
            if self.graph_string.startswith('{'):  # compact format
                self.graph_ = read_graph_from_string(self.graph_string)
            else:
                # already in dot format. Note that this will only happen in
                # old rez contexts where the graph is not stored in the newer
                # compact format.
                return self.graph_string

        return write_dot(self.graph_)

    def save(self, path):
        """Save the resolved context to file."""
        with open(path, 'w') as f:
            self.write_to_buffer(f)

    def write_to_buffer(self, buf):
        """Save the context to a buffer."""
        doc = self.to_dict()

        if config.rxt_as_yaml:
            content = dump_yaml(doc)
        else:
            content = json.dumps(doc, indent=4, separators=(",", ": "))

        buf.write(content)

    @classmethod
    def get_current(cls):
        """Get the context for the current env, if there is one.

        Returns:
            `ResolvedContext`: Current context, or None if not in a resolved env.
        """
        filepath = os.getenv("REZ_RXT_FILE")
        if not filepath or not os.path.exists(filepath):
            return None

        return cls.load(filepath)

    @classmethod
    def load(cls, path):
        """Load a resolved context from file."""
        with open(path) as f:
            context = cls.read_from_buffer(f, path)
        context.set_load_path(path)
        return context

    @classmethod
    def read_from_buffer(cls, buf, identifier_str=None):
        """Load the context from a buffer."""
        try:
            return cls._read_from_buffer(buf, identifier_str)
        except Exception as e:
            cls._load_error(e, identifier_str)

    def get_resolve_diff(self, other):
        """Get the difference between the resolve in this context and another.

        The difference is described from the point of view of the current context
        - a newer package means that the package in `other` is newer than the
        package in `self`.

        Diffs can only be compared if their package search paths match, an error
        is raised otherwise.

        The diff is expressed in packages, not variants - the specific variant
        of a package is ignored.

        Returns:
            A dict containing:
            - 'newer_packages': A dict containing items:
              - package name (str);
              - List of `Package` objects. These are the packages up to and
                including the newer package in `self`, in ascending order.
            - 'older_packages': A dict containing:
              - package name (str);
              - List of `Package` objects. These are the packages down to and
                including the older package in `self`, in descending order.
            - 'added_packages': Set of `Package` objects present in `self` but
               not in `other`;
            - 'removed_packages': Set of `Package` objects present in `other`,
               but not in `self`.

            If any item ('added_packages' etc) is empty, it is not added to the
            resulting dict. Thus, an empty dict is returned if there is no
            difference between contexts.
        """
        if self.package_paths != other.package_paths:
            from difflib import ndiff
            diff = ndiff(self.package_paths, other.package_paths)
            raise ResolvedContextError("Cannot diff resolves, package search "
                                       "paths differ:\n%s" % '\n'.join(diff))

        d = {}
        self_pkgs_ = set(x.parent for x in self._resolved_packages)
        other_pkgs_ = set(x.parent for x in other._resolved_packages)
        self_pkgs = self_pkgs_ - other_pkgs_
        other_pkgs = other_pkgs_ - self_pkgs_
        if not (self_pkgs or other_pkgs):
            return d

        self_fams = dict((x.name, x) for x in self_pkgs)
        other_fams = dict((x.name, x) for x in other_pkgs)

        newer_packages = {}
        older_packages = {}
        added_packages = set()
        removed_packages = set()

        for pkg in self_pkgs:
            if pkg.name not in other_fams:
                removed_packages.add(pkg)
            else:
                other_pkg = other_fams[pkg.name]
                if other_pkg.version > pkg.version:
                    r = VersionRange.as_span(lower_version=pkg.version,
                                             upper_version=other_pkg.version)
                    it = iter_packages(pkg.name, range_=r)
                    pkgs = sorted(it, key=lambda x: x.version)
                    newer_packages[pkg.name] = pkgs
                elif other_pkg.version < pkg.version:
                    r = VersionRange.as_span(lower_version=other_pkg.version,
                                             upper_version=pkg.version)
                    it = iter_packages(pkg.name, range_=r)
                    pkgs = sorted(it, key=lambda x: x.version, reverse=True)
                    older_packages[pkg.name] = pkgs

        for pkg in other_pkgs:
            if pkg.name not in self_fams:
                added_packages.add(pkg)

        if newer_packages:
            d["newer_packages"] = newer_packages
        if older_packages:
            d["older_packages"] = older_packages
        if added_packages:
            d["added_packages"] = added_packages
        if removed_packages:
            d["removed_packages"] = removed_packages
        return d

    @pool_memcached_connections
    def print_info(self, buf=sys.stdout, verbosity=0, source_order=False,
                   show_resolved_uris=False):
        """Prints a message summarising the contents of the resolved context.

        Args:
            buf (file-like object): Where to print this info to.
            verbosity (bool): Verbose mode.
            source_order (bool): If True, print resolved packages in the order
                they are sourced, rather than alphabetical order.
            show_resolved_uris (bool): By default, resolved packages have their
                'root' property listed, or their 'uri' if 'root' is None. Use
                this option to list 'uri' regardless.
        """
        _pr = Printer(buf)

        def _rt(t):
            if verbosity:
                s = time.strftime("%a %b %d %H:%M:%S %Z %Y", time.localtime(t))
                return s + " (%d)" % int(t)
            else:
                return time.strftime("%a %b %d %H:%M:%S %Y", time.localtime(t))

        if self.status_ in (ResolverStatus.failed, ResolverStatus.aborted):
            _pr("The context failed to resolve:\n%s"
                % self.failure_description, critical)
            return

        t_str = _rt(self.created)
        _pr("resolved by %s@%s, on %s, using Rez v%s"
            % (self.user, self.host, t_str, self.rez_version))
        if self.requested_timestamp:
            t_str = _rt(self.requested_timestamp)
            _pr("packages released after %s were ignored" % t_str)
        _pr()

        if verbosity:
            _pr("search paths:", heading)
            rows = []
            colors = []
            for path in self.package_paths:
                if package_repository_manager.are_same(path, config.local_packages_path):
                    label = "(local)"
                    col = local
                else:
                    label = ""
                    col = None
                rows.append((path, label))
                colors.append(col)

            for col, line in zip(colors, columnise(rows)):
                _pr(line, col)
            _pr()

            if self.package_filter:
                data = self.package_filter.to_pod()
                txt = dump_yaml(data)
                _pr("package filters:", heading)
                _pr(txt)
                _pr()

        _pr("requested packages:", heading)
        rows = []
        colors = []
        for request in self._package_requests:
            rows.append((str(request), ""))
            colors.append(None)

        for request in self.implicit_packages:
            rows.append((str(request), "(implicit)"))
            colors.append(implicit)

        for col, line in zip(colors, columnise(rows)):
            _pr(line, col)
        _pr()

        _pr("resolved packages:", heading)
        rows = []
        colors = []

        resolved_packages = self.resolved_packages or []
        if not source_order:
            resolved_packages = sorted(resolved_packages, key=lambda x: x.name)

        for pkg in resolved_packages:
            t = []
            col = None
            location = None

            # print root/uri
            if show_resolved_uris or not pkg.root:
                location = pkg.uri
            else:
                location = pkg.root
                if not os.path.exists(pkg.root):
                    t.append('NOT FOUND')
                    col = critical

            if pkg.is_local:
                t.append('local')
                col = local

            t = '(%s)' % ', '.join(t) if t else ''
            rows.append((pkg.qualified_package_name, location, t))
            colors.append(col)

        for col, line in zip(colors, columnise(rows)):
            _pr(line, col)

        if verbosity:
            _pr()
            actual_solve_time = self.solve_time - self.load_time
            _pr("resolve details:", heading)
            _pr("load time:         %.02f secs" % self.load_time)
            _pr("solve time:        %.02f secs" % actual_solve_time)
            _pr("packages queried:  %d" % self.num_loaded_packages)
            _pr("from cache:        %s" % self.from_cache)
            if self.load_path:
                _pr("rxt file:          %s" % self.load_path)

        if verbosity >= 2:
            _pr()
            _pr("tools:", heading)
            self.print_tools(buf=buf)

    def print_tools(self, buf=sys.stdout):
        data = self.get_tools()
        if not data:
            return

        _pr = Printer(buf)
        conflicts = set(self.get_conflicting_tools().keys())
        rows = [["TOOL", "PACKAGE", ""],
                ["----", "-------", ""]]
        colors = [None, None]

        for _, (variant, tools) in sorted(data.items()):
            pkg_str = variant.qualified_package_name
            for tool in sorted(tools):
                col = None
                row = [tool, pkg_str, ""]
                if tool in conflicts:
                    col = critical
                    row[-1] = "(in conflict)"
                rows.append(row)
                colors.append(col)

        for col, line in zip(colors, columnise(rows)):
            _pr(line, col)

    def print_resolve_diff(self, other, heading=None):
        """Print the difference between the resolve of two contexts.

        Args:
            other (`ResolvedContext`): Context to compare to.
            heading: One of:
                - None: Do not display a heading;
                - True: Display the filename of each context as a heading, if
                  both contexts have a filepath;
                - 2-tuple: Use the given two strings as headings - the first is
                  the heading for `self`, the second for `other`.
        """
        d = self.get_resolve_diff(other)
        if not d:
            return

        rows = []
        if heading is True and self.load_path and other.load_path:
            a = os.path.basename(self.load_path)
            b = os.path.basename(other.load_path)
            heading = (a, b)
        if isinstance(heading, tuple):
            rows.append(list(heading) + [""])
            rows.append(('-' * len(heading[0]), '-' * len(heading[1]), ""))

        newer_packages = d.get("newer_packages", {})
        older_packages = d.get("older_packages", {})
        added_packages = d.get("added_packages", set())
        removed_packages = d.get("removed_packages", set())

        if newer_packages:
            for name, pkgs in newer_packages.items():
                this_pkg = pkgs[0]
                other_pkg = pkgs[-1]
                diff_str = "(+%d versions)" % (len(pkgs) - 1)
                rows.append((this_pkg.qualified_name,
                            other_pkg.qualified_name,
                            diff_str))

        if older_packages:
            for name, pkgs in older_packages.items():
                this_pkg = pkgs[0]
                other_pkg = pkgs[-1]
                diff_str = "(-%d versions)" % (len(pkgs) - 1)
                rows.append((this_pkg.qualified_name,
                            other_pkg.qualified_name,
                            diff_str))

        if added_packages:
            for pkg in sorted(added_packages, key=lambda x: x.name):
                rows.append(("-", pkg.qualified_name, ""))

        if removed_packages:
            for pkg in sorted(removed_packages, key=lambda x: x.name):
                rows.append((pkg.qualified_name, "-", ""))

        print('\n'.join(columnise(rows)))

    def _on_success(fn):
        @wraps(fn)
        def _check(self, *nargs, **kwargs):
            if self.status_ == ResolverStatus.solved:
                return fn(self, *nargs, **kwargs)
            else:
                raise ResolvedContextError(
                    "Cannot perform operation in a failed context")
        return _check

    @_on_success
    def get_dependency_graph(self):
        """Generate the dependency graph.

        The dependency graph is a simpler subset of the resolve graph. It
        contains package name nodes connected directly to their dependencies.
        Weak references and conflict requests are not included in the graph.
        The dependency graph does not show conflicts.

        Returns:
            `pygraph.digraph` object.
        """
        from rez.vendor.pygraph.classes.digraph import digraph

        nodes = {}
        edges = set()
        for variant in self._resolved_packages:
            nodes[variant.name] = variant.qualified_package_name
            for request in variant.get_requires():
                if not request.conflict:
                    edges.add((variant.name, request.name))

        g = digraph()
        node_color = "#AAFFAA"
        node_fontsize = 10
        attrs = [("fontsize", node_fontsize),
                 ("fillcolor", node_color),
                 ("style", "filled")]

        for name, qname in nodes.items():
            g.add_node(name, attrs=attrs + [("label", qname)])
        for edge in edges:
            g.add_edge(edge)
        return g

    @_on_success
    def validate(self):
        """Validate the context."""
        try:
            for pkg in self.resolved_packages:
                pkg.validate_data()
        except RezError as e:
            raise ResolvedContextError("%s: %s" % (e.__class__.__name__, str(e)))

    @_on_success
    def get_environ(self, parent_environ=None):
        """Get the environ dict resulting from interpreting this context.

        @param parent_environ Environment to interpret the context within,
            defaults to os.environ if None.
        @returns The environment dict generated by this context, when
            interpreted in a python rex interpreter.
        """
        interp = Python(target_environ={}, passive=True)
        executor = self._create_executor(interp, parent_environ)
        self._execute(executor)
        return executor.get_output()

    @_on_success
    def get_key(self, key, request_only=False):
        """Get a data key value for each resolved package.

        Args:
            key (str): String key of property, eg 'tools'.
            request_only (bool): If True, only return the key from resolved
                packages that were also present in the request.

        Returns:
            Dict of {pkg-name: (variant, value)}.
        """
        values = {}
        requested_names = [x.name for x in self._package_requests
                           if not x.conflict]

        for pkg in self.resolved_packages:
            if (not request_only) or (pkg.name in requested_names):
                value = getattr(pkg, key)
                if value is not None:
                    values[pkg.name] = (pkg, value)

        return values

    @_on_success
    def get_tools(self, request_only=False):
        """Returns the commandline tools available in the context.

        Args:
            request_only: If True, only return the tools from resolved packages
                that were also present in the request.

        Returns:
            Dict of {pkg-name: (variant, [tools])}.
        """
        return self.get_key("tools", request_only=request_only)

    @_on_success
    def get_tool_variants(self, tool_name):
        """Get the variant(s) that provide the named tool.

        If there are more than one variants, the tool is in conflict, and Rez
        does not know which variant's tool is actually exposed.

        Args:
            tool_name(str): Name of the tool to search for.

        Returns:
            Set of `Variant` objects. If no variant provides the tool, an
            empty set is returned.
        """
        variants = set()
        tools_dict = self.get_tools(request_only=False)
        for variant, tools in tools_dict.values():
            if tool_name in tools:
                variants.add(variant)
        return variants

    @_on_success
    def get_conflicting_tools(self, request_only=False):
        """Returns tools of the same name provided by more than one package.

        Args:
            request_only: If True, only return the key from resolved packages
                that were also present in the request.

        Returns:
            Dict of {tool-name: set([Variant])}.
        """
        from collections import defaultdict

        tool_sets = defaultdict(set)
        tools_dict = self.get_tools(request_only=request_only)
        for variant, tools in tools_dict.values():
            for tool in tools:
                tool_sets[tool].add(variant)

        conflicts = dict((k, v) for k, v in tool_sets.items() if len(v) > 1)
        return conflicts

    @_on_success
    def get_shell_code(self, shell=None, parent_environ=None, style=OutputStyle.file):
        """Get the shell code resulting from intepreting this context.

        Args:
            shell (str): Shell type, for eg 'bash'. If None, the current shell
                type is used.
            parent_environ (dict): Environment to interpret the context within,
                defaults to os.environ if None.
            style (): Style to format shell code in.
        """
        executor = self._create_executor(interpreter=create_shell(shell),
                                         parent_environ=parent_environ)

        if self.load_path and os.path.isfile(self.load_path):
            executor.env.REZ_RXT_FILE = self.load_path

        self._execute(executor)
        return executor.get_output(style)

    @_on_success
    def get_actions(self, parent_environ=None):
        """Get the list of rex.Action objects resulting from interpreting this
        context. This is provided mainly for testing purposes.

        Args:
            parent_environ Environment to interpret the context within,
                defaults to os.environ if None.

        Returns:
            A list of rex.Action subclass instances.
        """
        interp = Python(target_environ={}, passive=True)
        executor = self._create_executor(interp, parent_environ)
        self._execute(executor)
        return executor.actions

    @_on_success
    def apply(self, parent_environ=None):
        """Apply the context to the current python session.

        Note that this updates os.environ and possibly sys.path, if
        `parent_environ` is not provided.

        Args:
            parent_environ: Environment to interpret the context within,
                defaults to os.environ if None.
        """
        interpreter = Python(target_environ=os.environ)
        executor = self._create_executor(interpreter, parent_environ)
        self._execute(executor)
        interpreter.apply_environ()

    @_on_success
    def which(self, cmd, parent_environ=None, fallback=False):
        """Find a program in the resolved environment.

        Args:
            cmd: String name of the program to find.
            parent_environ: Environment to interpret the context within,
                defaults to os.environ if None.
            fallback: If True, and the program is not found in the context,
                the current environment will then be searched.

        Returns:
            Path to the program, or None if the program was not found.
        """
        env = self.get_environ(parent_environ=parent_environ)
        path = which(cmd, env=env)
        if fallback and path is None:
            path = which(cmd)
        return path

    @_on_success
    def execute_command(self, args, parent_environ=None, **Popen_args):
        """Run a command within a resolved context.

        This applies the context to a python environ dict, then runs a
        subprocess in that namespace. This is not a fully configured subshell -
        shell-specific commands such as aliases will not be applied. To execute
        a command within a subshell instead, use execute_shell().

        Warning:
            This runs a command in a configured environ dict only, not in a true
            shell. To do that, call `execute_shell` using the `command` keyword
            argument.

        Args:
            args: Command arguments, can be a string.
            parent_environ: Environment to interpret the context within,
                defaults to os.environ if None.
            Popen_args: Args to pass to subprocess.Popen.

        Returns:
            A subprocess.Popen object.

        Note:
            This does not alter the current python session.
        """
        if parent_environ in (None, os.environ):
            target_environ = {}
        else:
            target_environ = parent_environ.copy()

        interpreter = Python(target_environ=target_environ)

        executor = self._create_executor(interpreter, parent_environ)
        self._execute(executor)
        return interpreter.subprocess(args, **Popen_args)

    @_on_success
    def execute_rex_code(self, code, filename=None, shell=None,
                         parent_environ=None, **Popen_args):
        """Run some rex code in the context.

        Note:
            This is just a convenience form of `execute_shell`.

        Args:
            code (str): Rex code to execute.
            filename (str): Filename to report if there are syntax errors.
            shell: Shell type, for eg 'bash'. If None, the current shell type
                is used.
            parent_environ: Environment to run the shell process in, if None
                then the current environment is used.
            Popen_args: args to pass to the shell process object constructor.

        Returns:
            `subprocess.Popen` object for the shell process.
        """
        def _actions_callback(executor):
            executor.execute_code(code, filename=filename)

        return self.execute_shell(shell=shell,
                                  parent_environ=parent_environ,
                                  command='',  # don't run any command
                                  block=False,
                                  actions_callback=_actions_callback,
                                  **Popen_args)

    @_on_success
    def execute_shell(self, shell=None, parent_environ=None, rcfile=None,
                      norc=False, stdin=False, command=None, quiet=False,
                      block=None, actions_callback=None, post_actions_callback=None,
                      context_filepath=None, start_new_session=False, detached=False,
                      pre_command=None, **Popen_args):
        """Spawn a possibly-interactive shell.

        Args:
            shell: Shell type, for eg 'bash'. If None, the current shell type
                is used.
            parent_environ: Environment to run the shell process in, if None
                then the current environment is used.
            rcfile: Specify a file to source instead of shell startup files.
            norc: If True, skip shell startup files, if possible.
            stdin: If True, read commands from stdin, in a non-interactive
                shell.
            command: If not None, execute this command in a non-interactive shell.
                If an empty string or list, don't run a command, but don't open
                an interactive shell either. Can be a list of args.
            quiet: If True, skip the welcome message in interactive shells.
            block: If True, block until the shell is terminated. If False,
                return immediately. If None, will default to blocking if the
                shell is interactive.
            actions_callback: Callback with signature (RexExecutor). This lets
                the user append custom actions to the context, such as setting
                extra environment variables. Callback is run prior to context Rex
                execution.
            post_actions_callback: Callback with signature (RexExecutor). This lets
                the user append custom actions to the context, such as setting
                extra environment variables. Callback is run after context Rex
                execution.
            context_filepath: If provided, the context file will be written
                here, rather than to the default location (which is in a
                tempdir). If you use this arg, you are responsible for cleaning
                up the file.
            start_new_session: If True, change the process group of the target
                process. Note that this may override the Popen_args keyword
                'preexec_fn'.
            detached: If True, open a separate terminal. Note that this may
                override the `pre_command` argument.
            pre_command: Command to inject before the shell command itself. This
                is for internal use.
            Popen_args: args to pass to the shell process object constructor.

        Returns:
            If blocking: A 3-tuple of (returncode, stdout, stderr);
            If non-blocking - A subprocess.Popen object for the shell process.
        """
        sh = create_shell(shell)

        if is_non_string_iterable(command):
            command = sh.join(command)

        # start a new session if specified
        if start_new_session:
            Popen_args.update(config.new_session_popen_args)

        # open a separate terminal if specified
        if detached:
            term_cmd = config.terminal_emulator_command
            if term_cmd:
                pre_command = term_cmd.strip().split()

        # block if the shell is likely to be interactive
        if block is None:
            block = not (command or stdin)

        # context and rxt files. If running detached, don't cleanup files, because
        # rez-env returns too early and deletes the tmp files before the detached
        # process can use them
        tmpdir = self.tmpdir_manager.mkdtemp(cleanup=not detached)

        if self.load_path and os.path.isfile(self.load_path):
            rxt_file = self.load_path
        else:
            rxt_file = os.path.join(tmpdir, "context.rxt")
            self.save(rxt_file)

        context_file = context_filepath or \
            os.path.join(tmpdir, "context.%s" % sh.file_extension())

<<<<<<< HEAD
        # interpret this context and write out the native context (shell script) file
=======
        # interpret this context
>>>>>>> 72c5f38e
        executor = self._create_executor(sh, parent_environ)
        executor.env.REZ_RXT_FILE = rxt_file
        executor.env.REZ_CONTEXT_FILE = context_file

        if actions_callback:
            actions_callback(executor)

        self._execute(executor)

        if post_actions_callback:
            post_actions_callback(executor)

        executor.env.REZ_SHELL_INIT_TIMESTAMP = str(int(time.time()))
        executor.env.REZ_SHELL_INTERACTIVE = "1" if command is None else "0"

        # write out the native context file
        context_code = executor.get_output()
        with open(context_file, 'w') as f:
            f.write(context_code)

        quiet = quiet or \
            (RezToolsVisibility[config.rez_tools_visibility] == RezToolsVisibility.never)

        # spawn the shell subprocess
        p = sh.spawn_shell(context_file,
                           tmpdir,
                           rcfile=rcfile,
                           norc=norc,
                           stdin=stdin,
                           command=command,
                           env=parent_environ,
                           quiet=quiet,
                           pre_command=pre_command,
                           **Popen_args)
        if block:
            stdout, stderr = p.communicate()
            return p.returncode, stdout, stderr
        else:
            return p

    @_on_success
    def get_resolve_as_exact_requests(self):
        """Convert to a package request list of exact resolved package versions.

            >>> r = ResolvedContext(['foo']
            >>> r.get_resolve_as_exact_requests()
            ['foo==1.2.3', 'bah==1.0.1', 'python==2.7.12']

        Returns:
            List of `PackageRequest`: Context as a list of exact version
            requests.
        """
        def to_req(variant):
            return PackageRequest(variant.parent.as_exact_requirement())

        return map(to_req, self.resolved_packages)

    def to_dict(self, fields=None):
        """Convert context to dict containing only builtin types.

        Args:
            fields (list of str): If present, only write these fields into the
                dict. This can be used to avoid constructing expensive fields
                (such as 'graph') for some cases.

        Returns:
            dict: Dictified context.
        """
        data = {}

        def _add(field):
            return (fields is None or field in fields)

        if _add("resolved_packages"):
            resolved_packages = []
            for pkg in (self._resolved_packages or []):
                resolved_packages.append(pkg.handle.to_dict())
            data["resolved_packages"] = resolved_packages

        if _add("serialize_version"):
            data["serialize_version"] = \
                '.'.join(map(str, ResolvedContext.serialize_version))

        if _add("patch_locks"):
            data["patch_locks"] = dict((k, v.name) for k, v in self.patch_locks)

        if _add("package_orderers"):
            package_orderers = [package_order.to_pod(x)
                                for x in (self.package_orderers or [])]
            data["package_orderers"] = package_orderers or None

        if _add("package_filter"):
            data["package_filter"] = self.package_filter.to_pod()

        if _add("graph"):
            if self.graph_string and self.graph_string.startswith('{'):
                graph_str = self.graph_string  # already in compact format
            else:
                g = self.graph()
                graph_str = write_compacted(g)

            data["graph"] = graph_str

        data.update(dict(
            timestamp=self.timestamp,
            requested_timestamp=self.requested_timestamp,
            building=self.building,
            caching=self.caching,
            implicit_packages=list(map(str, self.implicit_packages)),
            package_requests=list(map(str, self._package_requests)),
            package_paths=self.package_paths,

            default_patch_lock=self.default_patch_lock.name,

            rez_version=self.rez_version,
            rez_path=self.rez_path,
            user=self.user,
            host=self.host,
            platform=self.platform,
            arch=self.arch,
            os=self.os,
            created=self.created,

            parent_suite_path=self.parent_suite_path,
            suite_context_name=self.suite_context_name,

            status=self.status_.name,
            failure_description=self.failure_description,

            from_cache=self.from_cache,
            solve_time=self.solve_time,
            load_time=self.load_time,
            num_loaded_packages=self.num_loaded_packages
        ))

        if fields:
            data = dict((k, v) for k, v in data.items() if k in fields)

        return data

    @classmethod
    def from_dict(cls, d, identifier_str=None):
        """Load a `ResolvedContext` from a dict.

        Args:
            d (dict): Dict containing context data.
            identifier_str (str): String identifying the context, this is only
                used to display in an error string if a serialization version
                mismatch is detected.

        Returns:
            `ResolvedContext` object.
        """
        # check serialization version
        def _print_version(value):
            return '.'.join(str(x) for x in value)

        toks = str(d["serialize_version"]).split('.')
        load_ver = tuple(int(x) for x in toks)
        curr_ver = ResolvedContext.serialize_version

        if load_ver[0] > curr_ver[0]:
            msg = ["The context"]
            if identifier_str:
                msg.append("in %s" % identifier_str)
            msg.append("was written by a newer version of Rez. The load may "
                       "fail (serialize version %d > %d)"
                       % (_print_version(load_ver), _print_version(curr_ver)))
            print(' '.join(msg), file=sys.stderr)

        # create and init the context
        r = ResolvedContext.__new__(ResolvedContext)
        r.load_path = None
        r.pre_resolve_bindings = None

        r.timestamp = d["timestamp"]
        r.building = d["building"]
        r.caching = d["caching"]
        r.implicit_packages = [PackageRequest(x) for x in d["implicit_packages"]]
        r._package_requests = [PackageRequest(x) for x in d["package_requests"]]
        r.package_paths = d["package_paths"]

        r.rez_version = d["rez_version"]
        r.rez_path = d["rez_path"]
        r.user = d["user"]
        r.host = d["host"]
        r.platform = d["platform"]
        r.arch = d["arch"]
        r.os = d["os"]
        r.created = d["created"]
        r.verbosity = d.get("verbosity", 0)

        r.status_ = ResolverStatus[d["status"]]
        r.failure_description = d["failure_description"]

        r.solve_time = d["solve_time"]
        r.load_time = d["load_time"]

        r.graph_string = d["graph"]
        r.graph_ = None

        r._resolved_packages = []
        for d_ in d["resolved_packages"]:
            variant_handle = d_
            if load_ver < (4, 0):
                # -- SINCE SERIALIZE VERSION 4.0
                from rez.utils.backcompat import convert_old_variant_handle
                variant_handle = convert_old_variant_handle(variant_handle)

            variant = get_variant(variant_handle)
            variant.set_context(r)
            r._resolved_packages.append(variant)

        # -- SINCE SERIALIZE VERSION 1

        r.requested_timestamp = d.get("requested_timestamp", 0)

        # -- SINCE SERIALIZE VERSION 2

        r.parent_suite_path = d.get("parent_suite_path")
        r.suite_context_name = d.get("suite_context_name")

        # -- SINCE SERIALIZE VERSION 3

        r.default_patch_lock = PatchLock[d.get("default_patch_lock", "no_lock")]
        patch_locks = d.get("patch_locks", {})
        r.patch_locks = dict((k, PatchLock[v]) for k, v in patch_locks)

        # -- SINCE SERIALIZE VERSION 4.0

        r.from_cache = d.get("from_cache", False)

        # -- SINCE SERIALIZE VERSION 4.1

        data = d.get("package_filter", [])
        r.package_filter = PackageFilterList.from_pod(data)

        # -- SINCE SERIALIZE VERSION 4.2

        data = d.get("package_orderers")
        if data:
            r.package_orderers = [package_order.from_pod(x) for x in data]
        else:
            r.package_orderers = None

        # -- SINCE SERIALIZE VERSION 4.3

        r.num_loaded_packages = d.get("num_loaded_packages", -1)

        # track context usage
        if config.context_tracking_host:
            data = dict((k, v) for k, v in d.items()
                        if k in config.context_tracking_context_fields)

            r._track_context(data, action="sourced")

        return r

    @classmethod
    def _init_context_tracking_payload_base(cls):
        if cls.context_tracking_payload is not None:
            return

        data = {
            "host": socket.gethostname(),
            "user": getpass.getuser()
        }

        data.update(config.context_tracking_extra_fields or {})

        # remove fields with unexpanded env-vars, or empty string
        def _del(value):
            return (
                isinstance(value, basestring) and
                (not value or ENV_VAR_REGEX.search(value))
            )

        data = deep_del(data, _del)

        with cls.context_tracking_lock:
            if cls.context_tracking_payload is None:
                cls.context_tracking_payload = data

    def _track_context(self, context_data, action):
        from rez.utils.amqp import publish_message

        # create message payload
        data = {
            "action": action,
            "context": context_data
        }

        self._init_context_tracking_payload_base()
        data.update(self.context_tracking_payload)

        # publish message
        routing_key = (config.context_tracking_amqp["exchange_routing_key"] +
                       '.' + action.upper())

        publish_message(
            host=config.context_tracking_host,
            amqp_settings=config.context_tracking_amqp,
            routing_key=routing_key,
            data=data,
            block=False
        )

    @classmethod
    def _read_from_buffer(cls, buf, identifier_str=None):
        content = buf.read()

        if content.startswith('{'):  # assume json content
            doc = json.loads(content)
        else:
            doc = yaml.load(content, Loader=yaml.FullLoader)

        context = cls.from_dict(doc, identifier_str)
        return context

    @classmethod
    def _load_error(cls, e, path=None):
        exc_name = e.__class__.__name__
        msg = "Failed to load context"
        if path:
            msg += " from %s" % path
        raise ResolvedContextError("%s: %s: %s" % (msg, exc_name, str(e)))

    def _set_parent_suite(self, suite_path, context_name):
        self.parent_suite_path = suite_path
        self.suite_context_name = context_name

    def _create_executor(self, interpreter, parent_environ):
        parent_vars = True if config.all_parent_variables \
            else config.parent_variables

        return RexExecutor(interpreter=interpreter,
                           parent_environ=parent_environ,
                           parent_variables=parent_vars)

    def _get_pre_resolve_bindings(self):
        if self.pre_resolve_bindings is None:
            self.pre_resolve_bindings = {
                "system": system,
                "building": self.building,
                "request": RequirementsBinding(self._package_requests),
                "implicits": RequirementsBinding(self.implicit_packages)
            }

        return self.pre_resolve_bindings

    @pool_memcached_connections
    def _execute(self, executor):
        # bind various info to the execution context
        resolved_pkgs = self.resolved_packages or []
        request_str = ' '.join(str(x) for x in self._package_requests)
        implicit_str = ' '.join(str(x) for x in self.implicit_packages)
        resolve_str = ' '.join(x.qualified_package_name for x in resolved_pkgs)
        package_paths_str = os.pathsep.join(self.package_paths)

        header_comment(executor, "system setup")

        executor.setenv("REZ_USED", self.rez_path)
        executor.setenv("REZ_USED_VERSION", self.rez_version)
        executor.setenv("REZ_USED_TIMESTAMP", str(self.timestamp))
        executor.setenv("REZ_USED_REQUESTED_TIMESTAMP",
                        str(self.requested_timestamp or 0))
        executor.setenv("REZ_USED_REQUEST", request_str)
        executor.setenv("REZ_USED_IMPLICIT_PACKAGES", implicit_str)
        executor.setenv("REZ_USED_RESOLVE", resolve_str)
        executor.setenv("REZ_USED_PACKAGES_PATH", package_paths_str)

        if self.building:
            executor.setenv("REZ_BUILD_ENV", "1")

        # rez-1 environment variables, set in backwards compatibility mode
        if config.rez_1_environment_variables and \
                not config.disable_rez_1_compatibility:
            request_str_ = " ".join([request_str, implicit_str]).strip()
            executor.setenv("REZ_VERSION", self.rez_version)
            executor.setenv("REZ_PATH", self.rez_path)
            executor.setenv("REZ_REQUEST", request_str_)
            executor.setenv("REZ_RESOLVE", resolve_str)
            executor.setenv("REZ_RAW_REQUEST", request_str_)
            executor.setenv("REZ_RESOLVE_MODE", "latest")

        # binds objects such as 'request', which are accessible before a resolve
        bindings = self._get_pre_resolve_bindings()
        for k, v in bindings.items():
            executor.bind(k, v)

        executor.bind('resolve', VariantsBinding(resolved_pkgs))

        #
        # -- apply each resolved package to the execution context
        #

        header_comment(executor, "package variables")

        # TODO this is not having any effect. Below, a RexError is getting
        # raised on bad commands code, not a SourceCodeError
        error_class = SourceCodeError if config.catch_rex_errors else None

        # set basic package variables and create per-package bindings
        bindings = {}
        for pkg in resolved_pkgs:
            minor_header_comment(executor, "variables for package %s" % pkg.qualified_name)
            prefix = "REZ_" + pkg.name.upper().replace('.', '_')

            executor.setenv(prefix + "_VERSION", str(pkg.version))
            major_version = str(pkg.version[0] if len(pkg.version) >= 1 else '')
            minor_version = str(pkg.version[1] if len(pkg.version) >= 2 else '')
            patch_version = str(pkg.version[2] if len(pkg.version) >= 3 else '')
            executor.setenv(prefix + "_MAJOR_VERSION", major_version)
            executor.setenv(prefix + "_MINOR_VERSION", minor_version)
            executor.setenv(prefix + "_PATCH_VERSION", patch_version)

            executor.setenv(prefix + "_BASE", pkg.base)
            executor.setenv(prefix + "_ROOT", pkg.root)
            bindings[pkg.name] = dict(version=VersionBinding(pkg.version),
                                      variant=VariantBinding(pkg))

        # commands
        for attr in ("pre_commands", "commands", "post_commands"):
            found = False
            for pkg in resolved_pkgs:
                commands = getattr(pkg, attr)
                if commands is None:
                    continue
                if not found:
                    found = True
                    header_comment(executor, attr)

                minor_header_comment(executor, "%s from package %s" % (attr, pkg.qualified_name))
                bindings_ = bindings[pkg.name]
                executor.bind('this',       bindings_["variant"])
                executor.bind("version",    bindings_["version"])
                executor.bind('root',       pkg.root)
                executor.bind('base',       pkg.base)

                exc = None
                trace = None
                commands.set_package(pkg)

                try:
                    executor.execute_code(commands, isolate=True)
                except error_class as e:
                    exc = e

                if exc:
                    header = "Error in %s in package %r:\n" % (attr, pkg.uri)
                    if self.verbosity >= 2:
                        msg = header + str(exc)
                    else:
                        msg = header + exc.short_msg

                    raise PackageCommandError(msg)

        # clear bindings from last variant. Note that we could've used
        # executor.reset_globals to do this, however manually clearing the last
        # bindings avoid lots of dict copies and updates.
        #
        for name in ("this", "version", "root", "base"):
            executor.unbind(name)

        header_comment(executor, "post system setup")

        # append suite paths based on suite visibility setting
        self._append_suite_paths(executor)

        # append system paths
        executor.append_system_paths()

        # add rez path so that rez commandline tools are still available within
        # the resolved environment
        mode = RezToolsVisibility[config.rez_tools_visibility]
        if mode == RezToolsVisibility.append:
            executor.append_rez_path()
        elif mode == RezToolsVisibility.prepend:
            executor.prepend_rez_path()

    def _append_suite_paths(self, executor):
        from rez.suite import Suite

        mode = SuiteVisibility[config.suite_visibility]
        if mode == SuiteVisibility.never:
            return

        visible_suite_paths = Suite.visible_suite_paths()
        if not visible_suite_paths:
            return

        suite_paths = []
        if mode == SuiteVisibility.always:
            suite_paths = visible_suite_paths
        elif self.parent_suite_path:
            if mode == SuiteVisibility.parent:
                suite_paths = [self.parent_suite_path]
            elif mode == SuiteVisibility.parent_priority:
                pop_parent = None
                try:
                    parent_index = visible_suite_paths.index(self.parent_suite_path)
                    pop_parent = visible_suite_paths.pop(parent_index)
                except ValueError:
                    pass
                suite_paths.insert(0, (pop_parent or self.parent_suite_path))

        for path in suite_paths:
            tools_path = os.path.join(path, "bin")
            executor.env.PATH.append(tools_path)


# Copyright 2013-2016 Allan Johns.
#
# This library is free software: you can redistribute it and/or
# modify it under the terms of the GNU Lesser General Public
# License as published by the Free Software Foundation, either
# version 3 of the License, or (at your option) any later version.
#
# This library is distributed in the hope that it will be useful,
# but WITHOUT ANY WARRANTY; without even the implied warranty of
# MERCHANTABILITY or FITNESS FOR A PARTICULAR PURPOSE.  See the GNU
# Lesser General Public License for more details.
#
# You should have received a copy of the GNU Lesser General Public
# License along with this library.  If not, see <http://www.gnu.org/licenses/>.<|MERGE_RESOLUTION|>--- conflicted
+++ resolved
@@ -1241,11 +1241,7 @@
         context_file = context_filepath or \
             os.path.join(tmpdir, "context.%s" % sh.file_extension())
 
-<<<<<<< HEAD
-        # interpret this context and write out the native context (shell script) file
-=======
         # interpret this context
->>>>>>> 72c5f38e
         executor = self._create_executor(sh, parent_environ)
         executor.env.REZ_RXT_FILE = rxt_file
         executor.env.REZ_CONTEXT_FILE = context_file
