--- conflicted
+++ resolved
@@ -262,7 +262,6 @@
     def print_info(self, buf=sys.stdout, verbose=False):
         """Prints a message summarising the contents of the resolved context.
         """
-
         def _pr(s=''):
             print >> buf, s
 
@@ -273,40 +272,30 @@
             else:
                 return time.strftime("%a %b %d %H:%M:%S %Y", time.localtime(t))
 
-<<<<<<< HEAD
-        if self.status_ in ("failed", "aborted"):
-            _pr("The context failed to resolve:\n")
-            _pr(self.failure_description)
-=======
         def _ip(p):
-            return p.name in [i.name for i in self.implicit_packages]
+            return p.name in (i.name for i in self.implicit_packages)
 
         def _gt(p):
             t = []
-
             if not os.path.exists(pkg.root):
                 t.append('NOT FOUND')
-
-            if is_subdirectory(pkg.root, config.local_packages_path):
+            if pkg.is_local:
                 t.append('local')
-
             if _ip(p):
                 t.append('implicit')
-
             return '(%s)' % ', '.join(t) if t else ''
 
         if self.status in ("failed", "aborted"):
             _pr(critical("The context failed to resolve:\n"))
             _pr(error(self.failure_description))
->>>>>>> 5cd75750
             return
 
         t_str = _rt(self.created)
         _pr("resolved by %s@%s, on %s, using Rez v%s"
-            % (heading(self.user), heading(self.host), heading(t_str), heading(self.rez_version)))
+            % (self.user, self.host, t_str, self.rez_version))
         if self.timestamp:
             t_str = _rt(self.timestamp)
-            _pr(warning("packages released after %s were ignored" % t_str))
+            _pr("packages released after %s were ignored" % t_str)
         _pr()
 
         if verbose:
@@ -323,26 +312,21 @@
                 _pr(str(pkg))
         _pr()
 
-        _pr(heading("local packages:"))
-        for pkg in self.resolved_packages:
-            if pkg.is_local:
-                _pr(local(pkg.qualified_package_name))
-        _pr()
-
         _pr(heading("resolved packages:"))
         rows = []
         for pkg in (self.resolved_packages or []):
             rows.append((pkg.qualified_package_name, pkg.root, _gt(pkg)))
 
-        for row in columnise(rows):
-            if 'NOT FOUND' in row:
-                _pr(critical(row))
-            elif 'local' in row:
-                _pr(local(row))
-            elif 'implicit' in row:
-                _pr(implicit(row))
+        for line, row in zip(columnise(rows), rows):
+            qual = row[-1]
+            if 'NOT FOUND' in qual:
+                _pr(critical(line))
+            elif 'local' in qual:
+                _pr(local(line))
+            elif 'implicit' in qual:
+                _pr(implicit(line))
             else:
-                _pr(row)
+                _pr(line)
 
         if verbose:
             _pr()
@@ -350,6 +334,8 @@
             _pr("load time: %.02f secs" % self.load_time)
             actual_solve_time = self.solve_time - self.load_time
             _pr("solve time: %.02f secs" % actual_solve_time)
+            if self.load_path:
+                _pr("rxt file: %s" % self.load_path)
 
     def _on_success(fn):
         def _check(self, *nargs, **kwargs):
