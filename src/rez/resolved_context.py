--- conflicted
+++ resolved
@@ -155,15 +155,7 @@
         self.timestamp = self.requested_timestamp or int(time.time())
         self.building = building
         self.implicit_packages = []
-<<<<<<< HEAD
-        self.caching = config.resolve_caching if caching is None else caching
-=======
         self.caching = caching
-        self.max_depth = (config.resolve_max_depth if max_depth is None
-                          else max_depth)
-        self.start_depth = (config.resolve_start_depth if start_depth is None
-                            else start_depth)
->>>>>>> 66f6963d
 
         self._package_requests = []
         for req in package_requests:
