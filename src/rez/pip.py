from rez.packages_ import get_latest_package
from rez.vendor.version.version import Version
from rez.vendor.distlib import DistlibException
from rez.vendor.distlib.database import DistributionPath
from rez.vendor.distlib.markers import interpret
from rez.vendor.distlib.util import parse_name_and_version
from rez.vendor.enum.enum import Enum
from rez.resolved_context import ResolvedContext
from rez.utils.system import popen
from rez.utils.logging_ import print_debug, print_info, print_warning
from rez.exceptions import BuildError, PackageFamilyNotFoundError, \
    PackageNotFoundError, convert_errors
from rez.package_maker__ import make_package
from rez.config import config
from rez.system import System
from tempfile import mkdtemp
from StringIO import StringIO
from pipes import quote
import os.path
import shutil
import sys
import os


class InstallMode(Enum):
    # don't install dependencies. Build may fail, for example the package may
    # need to compile against a dependency. Will work for pure python though.
    no_deps = 0
    # only install dependencies that we have to. If an existing rez package
    # satisfies a dependency already, it will be used instead. The default.
    min_deps = 1
    # install dependencies even if an existing rez package satisfies the
    # dependency, if the dependency is newer.
    new_deps = 2
    # install dependencies even if a rez package of the same version is already
    # available, if possible. For example, if you are performing a local
    # install, a released (central) package may match a dependency; but
    # with this mode enabled, a new local package of the same version
    # will be installed as well.
    #
    # Typically, if performing a central install with the
    # rez-pip --release flag, max_deps is equivalent to new_deps.
    max_deps = 3


def _get_dependencies(requirement, distributions):
    def get_distrubution_name(pip_name):
        pip_to_rez_name = pip_name.lower().replace("-", "_")
        for dist in distributions:
            _name, _ = parse_name_and_version(dist.name_and_version)
            if _name.replace("-", "_") == pip_to_rez_name:
                return dist.name.replace("-", "_")

    result = []
    requirements = ([requirement] if isinstance(requirement, basestring)
                    else requirement["requires"])

    for package in requirements:
        if "(" in package:
            try:
                name, version = parse_name_and_version(package)
                version = version.replace("==", "")
                name = get_distrubution_name(name)
            except DistlibException:
                n, vs = package.split(' (')
                vs = vs[:-1]
                versions = []
                for v in vs.split(','):
                    package = "%s (%s)" % (n, v)
                    name, version = parse_name_and_version(package)
                    version = version.replace("==", "")
                    versions.append(version)
                version = "".join(versions)

            name = get_distrubution_name(name)
            result.append("-".join([name, version]))
        else:
            name = get_distrubution_name(package)
            result.append(name)

    return result


def is_exe(fpath):
        return os.path.exists(fpath) and os.access(fpath, os.X_OK)


def run_pip_command(command_args, python_version=None):
    """Run a pip command.

    Args:
        command_args (list of str): Args to pip.

    Returns:
        `subprocess.Popen`: Pip process.
    """
    python_exe, context = find_python(python_version)
    command = [python_exe, "-m", "pip"] + list(command_args)

    if context is None:
        return popen(command)
    else:
        return context.execute_shell(command=command, block=False)


def find_python(python_version=None):
    """Find a pip exe using the given python version.

    Returns:
        2-tuple:
            str: pip executable;
            `ResolvedContext`: Context containing pip, or None if we fell back
                to system pip.
    """
    python_exe = "python"

    try:
        context = create_context(python_version)
    except BuildError as e:
        # fall back on system pip. Not ideal but at least it's something
        from rez.backport.shutilwhich import which

        python_exe = which("python")

        if python_exe:
            print_warning(
                "python rez package could not be found; system 'python' "
                "command (%s) will be used instead." % python_exe)
            context = None
        else:
            raise e

    return python_exe, context


def create_context(python_version=None):
    """Create a context containing the specific pip and python.

    Args:
        python_version (str or `Version`): Python version to use,
            or latest if None.

    Returns:
        `ResolvedContext`: Context containing pip and python.

    """

    # determine pip pkg to use for install, and python variants to install on
    if python_version:
        ver = Version(str(python_version))
        major_minor_ver = ver.trim(2)
        py_req = "python-%s" % str(major_minor_ver)
    else:
        # use latest major.minor
        package = get_latest_package("python")
        if package:
            major_minor_ver = package.version.trim(2)
        else:
            # no python package. We're gonna fail, let's just choose current
            # python version (and fail at context creation time)
            major_minor_ver = '.'.join(map(str, sys.version_info[:2]))

        py_req = "python-%s" % str(major_minor_ver)

    # use specified version of python to perform pip download operations
    request = [py_req]

    with convert_errors(from_=(PackageFamilyNotFoundError,
                               PackageNotFoundError),
                        to=BuildError, msg="Cannot run - pip or python rez "
                        "package is not present"):
        context = ResolvedContext(request)

    # print pip package used to perform the install
    python_variant = context.get_resolved_package("python")
    python_package = python_variant.parent
    print_info("Using %s (%s)" % (python_package.qualified_name,
                                  python_variant.uri))

    return context


<<<<<<< HEAD
def pip_install_package(source_name, python_version=None,
                        mode=InstallMode.min_deps, release=False):
=======
def pip_install_package(source_name, pip_version=None, python_version=None,
                        mode=InstallMode.min_deps, release=False,
                        prefix=None):
>>>>>>> 019f2037
    """Install a pip-compatible python package as a rez package.
    Args:
        source_name (str): Name of package or archive/url containing the pip
            package source. This is the same as the arg you would pass to
            the 'pip install' command.
        python_version (str or `Version`): Python version to use to perform the
            install, and subsequently have the resulting rez package depend on.
        mode (`InstallMode`): Installation mode, determines how
            dependencies are managed.
        release (bool): If True, install as a released package; otherwise, it
            will be installed as a local package.
        prefix (str, optional): Override release path with this absolute path

    Returns:
        2-tuple:
            List of `Variant`: Installed variants;
            List of `Variant`: Skipped variants (already installed).
    """
    installed_variants = []
    skipped_variants = []

    python_exe, context = find_python(python_version)

<<<<<<< HEAD
=======
    if prefix is not None:
        config.release_packages_path = prefix

>>>>>>> 019f2037
    # TODO: should check if packages_path is writable
    # before continuing with pip
    #
    packages_path = (config.release_packages_path if release
                     else config.local_packages_path)

    tmpdir = mkdtemp(suffix="-rez", prefix="pip-")
    stagingdir = os.path.join(tmpdir, "rez_staging")
    stagingsep = "".join([os.path.sep, "rez_staging", os.path.sep])

    destpath = os.path.join(stagingdir, "python")

    if context and config.debug("package_release"):
        buf = StringIO()
        print >> buf, "\n\npackage download environment:"
        context.print_info(buf)
        _log(buf.getvalue())

    # Build pip commandline
    cmd = [
        python_exe, "-m", "pip", "install",
        "--target", destpath
    ]

    if mode == InstallMode.no_deps:
        cmd.append("--no-deps")
    cmd.append(source_name)

    _cmd(context=context, command=cmd)
    _system = System()

    # Collect resulting python packages using distlib
    distribution_path = DistributionPath([destpath], include_egg=True)
    distributions = [d for d in distribution_path.get_distributions()]

    for distribution in distribution_path.get_distributions():
        requirements = []
        if distribution.metadata.run_requires:
            # Handle requirements. Currently handles
            # conditional environment based
            # requirements and normal requirements
            # TODO: Handle optional requirements?
            for requirement in distribution.metadata.run_requires:
                if "environment" in requirement:
                    if interpret(requirement["environment"]):
                        requirements.extend(_get_dependencies(
                            requirement, distributions))
                elif "extra" in requirement:
                    # Currently ignoring optional requirements
                    pass
                else:
                    requirements.extend(_get_dependencies(
                        requirement, distributions))

        tools = []
        src_dst_lut = {}
        files = distribution.list_installed_files()

        for installed_file in files:
            source_file = os.path.join(destpath, installed_file[0])
            source_file = os.path.normpath(source_file)

            if os.path.exists(source_file):
                destination_file = source_file.split(stagingsep)[1]
                exe = False

                starts_with_bin = destination_file.startswith(
                    "%s%s" % ("bin", os.path.sep)
                )

                if is_exe(source_file) and starts_with_bin:
                    _, _file = os.path.split(destination_file)
                    tools.append(_file)
                    exe = True

                data = [destination_file, exe]
                src_dst_lut[source_file] = data
            else:
                _log("Source file does not exist: " + source_file + "!")

        def make_root(variant, path):
            """Using distlib to iterate over all installed files of the current
            distribution to copy files to the target directory of the rez
            package variant

            """

            for source_file, data in src_dst_lut.items():
                destination_file, exe = data
                destination_file = os.path.join(path, destination_file)
                destination_file = os.path.normpath(destination_file)

                if not os.path.exists(os.path.dirname(destination_file)):
                    os.makedirs(os.path.dirname(destination_file))

                shutil.copyfile(source_file, destination_file)
                if exe:
                    shutil.copystat(source_file, destination_file)

        # determine variant requirements
        # TODO detect if platform/arch/os necessary, no if pure python
        variant_reqs = []
        variant_reqs.append("platform-%s" % _system.platform)
        variant_reqs.append("arch-%s" % _system.arch)
        variant_reqs.append("os-%s" % _system.os)

        if context is None:
            # since we had to use system pip, we have
            # to assume system python version
            py_ver = '.'.join(map(str, sys.version_info[:2]))
        else:
            python_variant = context.get_resolved_package("python")
            py_ver = python_variant.version.trim(2)

        variant_reqs.append("python-%s" % py_ver)

        name, _ = parse_name_and_version(distribution.name_and_version)
        name = distribution.name[0:len(name)].replace("-", "_")

        with make_package(name, packages_path, make_root=make_root) as pkg:
            pkg.version = distribution.version
            if distribution.metadata.summary:
                pkg.description = distribution.metadata.summary

            pkg.variants = [variant_reqs]
            if requirements:
                pkg.requires = requirements

            commands = []
            commands.append("env.PYTHONPATH.append('{root}/python')")

            if tools:
                pkg.tools = tools
                commands.append("env.PATH.append('{root}/bin')")

            pkg.commands = '\n'.join(commands)

        installed_variants.extend(pkg.installed_variants or [])
        skipped_variants.extend(pkg.skipped_variants or [])

    # cleanup
    shutil.rmtree(tmpdir)

    return installed_variants, skipped_variants


def _cmd(context, command):
    cmd_str = ' '.join(quote(x) for x in command)
    _log("running: %s" % cmd_str)

    if context is None:
        p = popen(command)
    else:
        p = context.execute_shell(command=command, block=False)

    p.wait()

    if p.returncode:
        raise BuildError("Failed to download source with pip: %s" % cmd_str)


_verbose = config.debug("package_release")


def _log(msg):
    if _verbose:
        print_debug(msg)


# Copyright 2013-2016 Allan Johns.
#
# This library is free software: you can redistribute it and/or
# modify it under the terms of the GNU Lesser General Public
# License as published by the Free Software Foundation, either
# version 3 of the License, or (at your option) any later version.
#
# This library is distributed in the hope that it will be useful,
# but WITHOUT ANY WARRANTY; without even the implied warranty of
# MERCHANTABILITY or FITNESS FOR A PARTICULAR PURPOSE.  See the GNU
# Lesser General Public License for more details.
#
# You should have received a copy of the GNU Lesser General Public
# License along with this library.  If not, see <http://www.gnu.org/licenses/>.<|MERGE_RESOLUTION|>--- conflicted
+++ resolved
@@ -180,14 +180,9 @@
     return context
 
 
-<<<<<<< HEAD
 def pip_install_package(source_name, python_version=None,
-                        mode=InstallMode.min_deps, release=False):
-=======
-def pip_install_package(source_name, pip_version=None, python_version=None,
                         mode=InstallMode.min_deps, release=False,
                         prefix=None):
->>>>>>> 019f2037
     """Install a pip-compatible python package as a rez package.
     Args:
         source_name (str): Name of package or archive/url containing the pip
@@ -211,12 +206,9 @@
 
     python_exe, context = find_python(python_version)
 
-<<<<<<< HEAD
-=======
     if prefix is not None:
         config.release_packages_path = prefix
 
->>>>>>> 019f2037
     # TODO: should check if packages_path is writable
     # before continuing with pip
     #
