from __future__ import print_function

import os
import sys
import signal
from argparse import _SubParsersAction, ArgumentParser, SUPPRESS, \
    ArgumentError


<<<<<<< HEAD
subcommands = [
    "bind",
    "build",
    "config",
    "context",
    "complete",
    "depends",
    "env",
    "forward",
    "help",
    "info",
    "interpret",
    "python",
    "plugins",
    "pip",
    "release",
    "search",
    "test",
    "view",
    "status",
    "suite",
    "memcache",
    "selftest",
    "yaml2py",
    "diff",
    "gui"]


hidden_subcommands = [
    "complete",
    "forward"]
=======
# Subcommands and their behaviors.
#
# 'arg_mode' determines how cli args are parsed. Values are:
# * 'grouped': Args can be separated by '--'. This causes args to be grouped into
#   lists which are then passed as 'extra_arg_groups' to each command.
# * 'passthrough': Unknown args are passed as first list in 'extra_arg_groups'.
#   The '--' arg is not treated as a special case.
# * missing: Native python argparse behavior.
#
subcommands = {
    "bind": {},
    "build": {
        "arg_mode": "grouped"
    },
    "config": {},
    "context": {},
    "complete": {
        "hidden": True
    },
    "cp": {},
    "depends": {},
    "diff": {},
    "env": {
        "arg_mode": "grouped"
    },
    "forward": {
        "hidden": True,
        "arg_mode": "passthrough"
    },
    "gui": {},
    "help": {},
    "interpret": {},
    "memcache": {},
    "pip": {},
    "plugins": {},
    "python": {
        "arg_mode": "passthrough"
    },
    "release": {
        "arg_mode": "grouped"
    },
    "search": {},
    "selftest": {},
    "status": {},
    "suite": {},
    "test": {},
    "view": {},
    "yaml2py": {},
}
>>>>>>> f66c2392


class LazySubParsersAction(_SubParsersAction):
    """Argparse Action which calls the `setup_subparser` function provided to
    `LazyArgumentParser`.
    """
    def __call__(self, parser, namespace, values, option_string=None):
        parser_name = values[0]

        # this bit is taken directly from argparse:
        try:
            parser = self._name_parser_map[parser_name]
        except KeyError:
            tup = parser_name, ', '.join(self._name_parser_map)
            msg = 'unknown parser %r (choices: %s)' % tup
            raise ArgumentError(self, msg)

        self._setup_subparser(parser_name, parser)
        caller = super(LazySubParsersAction, self).__call__
        return caller(parser, namespace, values, option_string)

    def _setup_subparser(self, parser_name, parser):
        if hasattr(parser, 'setup_subparser'):
            help_ = parser.setup_subparser(parser_name, parser)
            if help_ is not None:
                if help_ == SUPPRESS:
                    self._choices_actions = [act for act in self._choices_actions
                                             if act.dest != parser_name]
                else:
                    help_action = self._find_choice_action(parser_name)
                    if help_action is not None:
                        help_action.help = help_
            delattr(parser, 'setup_subparser')

    def _find_choice_action(self, parser_name):
        for help_action in self._choices_actions:
            if help_action.dest == parser_name:
                return help_action


class LazyArgumentParser(ArgumentParser):
    """
    ArgumentParser sub-class which accepts an additional `setup_subparser`
    argument for lazy setup of sub-parsers.

    `setup_subparser` is passed 'parser_name', 'parser', and can return a help
    string.
    """
    def __init__(self, *args, **kwargs):
        self.setup_subparser = kwargs.pop('setup_subparser', None)
        super(LazyArgumentParser, self).__init__(*args, **kwargs)
        self.register('action', 'parsers', LazySubParsersAction)

    def format_help(self):
        """Sets up all sub-parsers when help is requested."""
        if self._subparsers:
            for action in self._subparsers._actions:
                if isinstance(action, LazySubParsersAction):
                    for parser_name, parser in action._name_parser_map.items():
                        action._setup_subparser(parser_name, parser)
        return super(LazyArgumentParser, self).format_help()


_handled_int = False
_handled_term = False


def _env_var_true(name):
    return (os.getenv(name, "").lower() in ("1", "true", "on", "yes"))


def sigbase_handler(signum, frame):
    # show cursor - progress lib may have hidden it
    SHOW_CURSOR = '\x1b[?25h'
    sys.stdout.write(SHOW_CURSOR)
    sys.stdout.flush()

    # kill all child procs
    # FIXME this kills parent procs as well
    if not _env_var_true("_REZ_NO_KILLPG"):
        if os.name == "nt":
            os.kill(os.getpid(), signal.CTRL_C_EVENT)
        else:
            os.killpg(os.getpgid(0), signum)
    sys.exit(1)


def sigint_handler(signum, frame):
    """Exit gracefully on ctrl-C."""
    global _handled_int
    if not _handled_int:
        _handled_int = True
        if not _env_var_true("_REZ_QUIET_ON_SIG"):
            print("Interrupted by user", file=sys.stderr)
        sigbase_handler(signum, frame)


def sigterm_handler(signum, frame):
    """Exit gracefully on terminate."""
    global _handled_term
    if not _handled_term:
        _handled_term = True
        if not _env_var_true("_REZ_QUIET_ON_SIG"):
            print("Terminated by user", file=sys.stderr)
        sigbase_handler(signum, frame)


signal.signal(signal.SIGINT, sigint_handler)
signal.signal(signal.SIGTERM, sigterm_handler)


# Copyright 2013-2016 Allan Johns.
#
# This library is free software: you can redistribute it and/or
# modify it under the terms of the GNU Lesser General Public
# License as published by the Free Software Foundation, either
# version 3 of the License, or (at your option) any later version.
#
# This library is distributed in the hope that it will be useful,
# but WITHOUT ANY WARRANTY; without even the implied warranty of
# MERCHANTABILITY or FITNESS FOR A PARTICULAR PURPOSE.  See the GNU
# Lesser General Public License for more details.
#
# You should have received a copy of the GNU Lesser General Public
# License along with this library.  If not, see <http://www.gnu.org/licenses/>.<|MERGE_RESOLUTION|>--- conflicted
+++ resolved
@@ -7,39 +7,6 @@
     ArgumentError
 
 
-<<<<<<< HEAD
-subcommands = [
-    "bind",
-    "build",
-    "config",
-    "context",
-    "complete",
-    "depends",
-    "env",
-    "forward",
-    "help",
-    "info",
-    "interpret",
-    "python",
-    "plugins",
-    "pip",
-    "release",
-    "search",
-    "test",
-    "view",
-    "status",
-    "suite",
-    "memcache",
-    "selftest",
-    "yaml2py",
-    "diff",
-    "gui"]
-
-
-hidden_subcommands = [
-    "complete",
-    "forward"]
-=======
 # Subcommands and their behaviors.
 #
 # 'arg_mode' determines how cli args are parsed. Values are:
@@ -89,7 +56,6 @@
     "view": {},
     "yaml2py": {},
 }
->>>>>>> f66c2392
 
 
 class LazySubParsersAction(_SubParsersAction):
