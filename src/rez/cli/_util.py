--- conflicted
+++ resolved
@@ -26,11 +26,8 @@
     "selftest",
     "unleash",
     "whatprovides",
-<<<<<<< HEAD
-    "gui"]
-=======
+    "gui",
     "yaml2py"]
->>>>>>> e6347a91
 
 
 hidden_subcommands = [
