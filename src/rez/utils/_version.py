

# Update this value to version up Rez. Do not place anything else in this file.
<<<<<<< HEAD
_rez_version = "2.0.rc1.39"


# Copyright 2016 Allan Johns.
# 
# This library is free software: you can redistribute it and/or
# modify it under the terms of the GNU Lesser General Public
# License as published by the Free Software Foundation, either
# version 3 of the License, or (at your option) any later version.
# 
# This library is distributed in the hope that it will be useful,
# but WITHOUT ANY WARRANTY; without even the implied warranty of
# MERCHANTABILITY or FITNESS FOR A PARTICULAR PURPOSE.  See the GNU
# Lesser General Public License for more details.
# 
# You should have received a copy of the GNU Lesser General Public
# License along with this library.  If not, see <http://www.gnu.org/licenses/>.
=======
_rez_version = "2.0.rc1.43"
>>>>>>> 7a62dfa5
<|MERGE_RESOLUTION|>--- conflicted
+++ resolved
@@ -1,24 +1,20 @@
 
 
 # Update this value to version up Rez. Do not place anything else in this file.
-<<<<<<< HEAD
-_rez_version = "2.0.rc1.39"
+_rez_version = "2.0.rc1.43"
 
 
 # Copyright 2016 Allan Johns.
-# 
+#
 # This library is free software: you can redistribute it and/or
 # modify it under the terms of the GNU Lesser General Public
 # License as published by the Free Software Foundation, either
 # version 3 of the License, or (at your option) any later version.
-# 
+#
 # This library is distributed in the hope that it will be useful,
 # but WITHOUT ANY WARRANTY; without even the implied warranty of
 # MERCHANTABILITY or FITNESS FOR A PARTICULAR PURPOSE.  See the GNU
 # Lesser General Public License for more details.
-# 
+#
 # You should have received a copy of the GNU Lesser General Public
-# License along with this library.  If not, see <http://www.gnu.org/licenses/>.
-=======
-_rez_version = "2.0.rc1.43"
->>>>>>> 7a62dfa5
+# License along with this library.  If not, see <http://www.gnu.org/licenses/>.