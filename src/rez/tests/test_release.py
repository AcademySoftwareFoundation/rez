"""
test the release system
"""
from rez.build_process_ import create_build_process
from rez.build_system import create_build_system
from rez.resolved_context import ResolvedContext
from rez.release_vcs import create_release_vcs
from rez.packages_ import iter_packages
from rez.vendor import yaml
from rez.system import system
from rez.exceptions import BuildError, ReleaseError, ReleaseVCSError
import rez.vendor.unittest2 as unittest
from rez.tests.util import TestBase, TempdirMixin, shell_dependent, \
    install_dependent, git_dependent, hg_dependent, svn_dependent
from rez.package_serialise import dump_package_data
from rez.serialise import FileFormat
import rez.bind.platform
import rez.bind.arch
import rez.bind.os
import rez.bind.python
import shutil
import os.path
import subprocess


class TestRelease(TestBase, TempdirMixin):
    @classmethod
    def setUpClass(cls):
        TempdirMixin.setUpClass()

        path = os.path.dirname(__file__)
        cls.src_origin_root = os.path.join(path, "data", "release")
        cls.src_root = os.path.join(cls.root, "src")
        cls.install_root = os.path.join(cls.root, "packages")

        cls.settings = dict(
            packages_path=[cls.install_root],
            package_filter=None,
            release_packages_path=cls.install_root,
            resolve_caching=False,
            warn_untimestamped=False,
            implicit_packages=[],
            plugins={'release_vcs': {'git': {'allow_no_upstream': True}}})

    @classmethod
    def tearDownClass(cls):
        TempdirMixin.tearDownClass()

    @classmethod
    def _create_context(cls, *pkgs):
        return ResolvedContext(pkgs)

<<<<<<< HEAD
    def _setup_release(self, subdir, build_subdir=None):
        self.src_origin = os.path.join(self.src_origin_root, subdir)

        # start fresh
=======
    def _setup_release(self):
       # start fresh
>>>>>>> 42db0596
        system.clear_caches()
        if os.path.exists(self.install_root):
            shutil.rmtree(self.install_root)
        if os.path.exists(self.src_root):
            shutil.rmtree(self.src_root)
        shutil.copytree(self.src_origin, self.src_root)

<<<<<<< HEAD
        if build_subdir is None:
            self.build_dir = self.src_root
        else:
            self.build_dir = os.path.join(self.src_root, build_subdir)

        self.packagefile = os.path.join(self.build_dir, "package.yaml")
=======
        self.packagefile = os.path.join(self.src_root, "package.yaml")
>>>>>>> 42db0596
        with open(self.packagefile) as f:
            self.package_data = yaml.load(f.read())

        # create the build system
<<<<<<< HEAD
        self.buildsys = create_build_system(self.build_dir, verbose=True)
        self.assertEqual(self.buildsys.name(), "bez")

    def _write_package(self):
        with open(self.packagefile, 'w') as f:
            dump_package_data(self.package_data, f, format_=FileFormat.yaml)

    def _create_builder(self, ensure_latest=True):
        return create_build_process(process_type="local",
                                    working_dir=self.build_dir,
                                    build_system=self.buildsys,
                                    vcs=self.vcs,
                                    ensure_latest=ensure_latest,
                                    ignore_existing_tag=True,
                                    verbose=True)

    def assertVariantsEqual(self, vars1, vars2):
        """Utility function to compare string-variants with formal lists of
        "PackageRequest" objects
        """
        from rez.utils.formatting import PackageRequest

        def _standardize_variants(variants):
            return [list(str(req) for req in variant) for variant in variants]

        self.assertEqual(_standardize_variants(vars1),
                         _standardize_variants(vars2))

    @shell_dependent()
    @install_dependent
    def test_1(self):
        """Basic release."""
        # release should fail because release path does not exist
        self._setup_release("basic")

        # create the vcs - should error because stub file doesn't exist yet
        with self.assertRaises(ReleaseVCSError):
            create_release_vcs(self.build_dir)

        # make the stub file
        stubfile = os.path.join(self.build_dir, ".stub")
        with open(stubfile, 'w'):
            pass

        # create the vcs - should work now
        self.vcs = create_release_vcs(self.build_dir)
        self.assertEqual(self.vcs.name(), "stub")

=======
        self.buildsys = create_build_system(self.src_root, verbose=True)
        self.assertEqual(self.buildsys.name(), "bez")

        # create the vcs - should error because stub file doesn't exist yet
        with self.assertRaises(ReleaseVCSError):
            create_release_vcs(self.src_root)

        # make the stub file
        self.stubfile = os.path.join(self.src_root, ".stub")
        with open(self.stubfile, 'w'):
            pass

        # create the vcs - should work now
        self.vcs = create_release_vcs(self.src_root)
        self.assertEqual(self.vcs.name(), "stub")

    def _write_package(self):
        with open(self.packagefile, 'w') as f:
            dump_package_data(self.package_data, f, format_=FileFormat.yaml)

    def _create_builder(self, ensure_latest=True):
        return create_build_process(process_type="local",
                                    working_dir=self.src_root,
                                    build_system=self.buildsys,
                                    vcs=self.vcs,
                                    ensure_latest=ensure_latest,
                                    ignore_existing_tag=True,
                                    verbose=True)

    def assertVariantsEqual(self, vars1, vars2):
        """Utility function to compare string-variants with formal lists of
        "PackageRequest" objects
        """
        from rez.utils.formatting import PackageRequest

        def _standardize_variants(variants):
            return [list(str(req) for req in variant) for variant in variants]

        self.assertEqual(_standardize_variants(vars1),
                         _standardize_variants(vars2))

    @shell_dependent()
    @install_dependent
    def test_1(self):
        """Basic release."""
        # release should fail because release path does not exist
        self._setup_release()
>>>>>>> 42db0596
        builder = self._create_builder()
        with self.assertRaises(ReleaseError):
            builder.release()

        # release should work this time
        os.mkdir(self.install_root)
        builder.release()

        # check a file to see the release made it
        filepath = os.path.join(self.install_root,
                                "foo", "1.0", "data", "data.txt")
        self.assertTrue(os.path.exists(filepath))

        # failed release (same version released again)
        builder = self._create_builder()
        num_variants = builder.release()
        self.assertEqual(num_variants, 0)

        # update package version and release again
        self.package_data["version"] = "1.1"
        self._write_package()
        builder = self._create_builder()
        builder.release()

        # change version to earlier and do failed release attempt
        self.package_data["version"] = "1.0.1"
        self._write_package()
        builder = self._create_builder()
        with self.assertRaises(ReleaseError):
            builder.release()

        # release again, this time allow not latest
        builder = self._create_builder(ensure_latest=False)
        builder.release()

        # change uuid and do failed release attempt
        self.package_data["version"] = "1.2"
        self.package_data["uuid"] += "_CHANGED"
        self._write_package()
        builder = self._create_builder()
        with self.assertRaises(ReleaseError):
            builder.release()

        # check the vcs contains the tags we expect
        expected_value = set(["foo-1.0", "foo-1.0.1", "foo-1.1"])
        with open(self.stubfile) as f:
            stub_data = yaml.load(f.read())
        tags = set(stub_data.get("tags", {}).keys())
        self.assertEqual(tags, expected_value)

        # check the package install path contains the packages we expect
        it = iter_packages("foo", paths=[self.install_root])
        qnames = set(x.qualified_name for x in it)
        self.assertEqual(qnames, expected_value)

<<<<<<< HEAD
    def test_2_variant_add(self):
        """Test variant installation on release
        """
        self._setup_release("variants")
        self.vcs = create_release_vcs(self.build_dir)

        # copy the spangle package onto the packages path
        os.mkdir(self.install_root)
        shutil.copytree(os.path.join(self.build_dir, 'spangle'),
=======
    @shell_dependent()
    @install_dependent
    def test_2_variant_add(self):
        """Test variant installation on release
        """
        self.src_path = os.path.join(self.src_path, "variants")
        self._setup_release()

        # copy the spangle package onto the packages path
        os.mkdir(self.install_root)
        shutil.copytree(os.path.join(self.src_root, 'spangle'),
>>>>>>> 42db0596
                        os.path.join(self.install_root, 'spangle'))

        # release the bar package, which has spangle-1.0 and 1.1 variants
        builder = self._create_builder()
        builder.release()

        # check that the released package has two variants, and the "old"
        # description...
        rel_packages = list(iter_packages("bar", paths=[self.install_root]))
        self.assertEqual(len(rel_packages), 1)
        rel_package = rel_packages[0]
        self.assertVariantsEqual(rel_package.variants, [['spangle-1.0'],
                                                        ['spangle-1.1']])
        self.assertEqual(rel_package.description,
                         'a package with two variants')

        # now, change the package so it has a single spangle-2.0 variant...
        self.package_data['variants'] = [['spangle-2.0']]
        new_desc = 'added spangle-2.0 variant'
        self.package_data['description'] = new_desc
        self._write_package()

        # ...then try to re-release
        builder = self._create_builder()
        builder.release()

        # check that the released package now three variants, and the "new"
        # description...
        rel_packages = list(iter_packages("bar", paths=[self.install_root]))
        self.assertEqual(len(rel_packages), 1)
        rel_package = rel_packages[0]
        self.assertVariantsEqual(rel_package.variants, [['spangle-1.0'],
                                                        ['spangle-1.1'],
                                                        ['spangle-2.0']])
        self.assertEqual(rel_package.description, new_desc)

        # finally, release a package that contains a variant already released,
        # but with a different index...
        self.package_data['variants'] = [['spangle-1.1']]
        third_desc = 'releasing with already existing variant'
        self.package_data['description'] = third_desc
        self._write_package()
        builder = self._create_builder()
        builder.release()

        # make sure that the variant indices stayed the same...
        rel_packages = list(iter_packages("bar", paths=[self.install_root]))
        self.assertEqual(len(rel_packages), 1)
        rel_package = rel_packages[0]
        self.assertVariantsEqual(rel_package.variants, [['spangle-1.0'],
                                                        ['spangle-1.1'],
                                                        ['spangle-2.0']])
        # ...but that the description was updated
        self.assertEqual(rel_package.description, third_desc)
<<<<<<< HEAD

    def _assert_package_file_in_repo(self, repo_type, env=None):
        self._setup_release("package_in_repo", build_subdir="foo")
        os.mkdir(self.install_root)

        # first, try without any repo - should fail
        with self.assertRaises(ReleaseVCSError):
            create_release_vcs(self.build_dir)

        def repo_cmd(*args):
            # make a repo at the src_root, not the build_dir, so we can
            # add "confusing" package.yaml - ie, if the current dir is
            # the build dir, the relative path "package.yaml" is the "real"
            # package.yaml - but relative to the repo root, it is the "fake"
            # one. This shouldn't trip up rez...
            subprocess.check_call([repo_type] + list(args), env=env,
                                  cwd=self.src_root)

        if repo_type == 'svn':
            # for svn, we need a separate "server"/origin repo... luckily,
            # we can make it in a subdir of what will (eventually) be the
            # checkout... which is a bit confusing, but allows us to keep
            # everything under the src_root, which guarantees it will get
            # cleaned up properly the next time _setup_release is run...

            svn_repo_name = 'svn_server_repo'
            repo_data_dir = os.path.join(self.src_root, svn_repo_name)
            server_url = 'file://%s' % os.path.abspath(repo_data_dir)
            trunk_url = server_url + '/trunk'

            def _make_repo():
                subprocess.check_call(['svnadmin', 'create', svn_repo_name],
                                      env=env, cwd=self.src_root)
                # setup the trunk + tags, then remove them so they don't
                # clutter what will be our working dir...
                def make_root_repo_dir(dir_name):
                    path = os.path.join(self.src_root, dir_name)
                    dir_url = server_url + '/' + dir_name
                    os.mkdir(path)
                    repo_cmd('import', path, dir_url, '-m',
                             'adding %s root dir' % dir_name)
                    shutil.rmtree(path)

                make_root_repo_dir('trunk')
                make_root_repo_dir('tags')

                repo_cmd('checkout', trunk_url, self.src_root)

                # need to add foo dir, but don't use make_repo_root_dir, since
                # that will delete it after...
                repo_cmd('add', '--depth=empty', 'foo')
                repo_cmd('commit', '-m', 'added foo dir')

            def delete_repo():
                shutil.rmtree(repo_data_dir)
                shutil.rmtree(os.path.join(self.src_root, '.' + repo_type))

        else:
            # git and hg
            def _make_repo():
                repo_cmd('init')

            def delete_repo():
                shutil.rmtree(os.path.join(self.src_root, '.' + repo_type))

        def setup_repo():
            _make_repo()
            # add in the "deceptive" other package.yaml + rezbuild.py
            repo_cmd('add', 'package.yaml', 'rezbuild.py')
            repo_cmd('commit', '-m', 'initial commit with dummy files')

        setup_repo()

        # make the vcs... but release should fail, because we don't have the
        # required files in the repo...
        self.vcs = create_release_vcs(self.build_dir)
        self.assertEqual(self.vcs.name(), repo_type)
        builder = self._create_builder()
        with self.assertRaises(ReleaseError):
            builder.release()

        # now add in the real package.yaml - should still fail, because
        # it doesn't have rezbuild.py
        repo_cmd('add', 'foo/package.yaml')
        repo_cmd('commit', '-m', 'added foo/package.yaml')
        self.vcs = create_release_vcs(self.build_dir)
        builder = self._create_builder()
        with self.assertRaises(ReleaseError):
            builder.release()

        # back up , and this time add in only rezbuild.yaml... should fail,
        # because it doesn't have package.yaml...
        delete_repo()
        setup_repo()
        repo_cmd('add', 'foo/rezbuild.py')
        repo_cmd('commit', '-m', 'added foo/rezbuild.py')
        self.vcs = create_release_vcs(self.build_dir)
        builder = self._create_builder()
        with self.assertRaises(ReleaseError):
            builder.release()

        # now, make sure both are added... and it should work!
        repo_cmd('add', 'foo/package.yaml')
        repo_cmd('commit', '-m', 'added foo/package.yaml')
        self.vcs = create_release_vcs(self.build_dir)
        builder.release()

        # finally, change the package.yaml, and then try to release again...
        # it should fail due to uncommitted changes
        with open(os.path.join(self.build_dir, 'package.yaml'), 'a') as f:
            f.write('\n\n')

        self.vcs = create_release_vcs(self.build_dir)
        with self.assertRaises(ReleaseError):
            builder.release()

    @git_dependent
    def test_3_git_package_file_in_repo(self):
        """Test that if package.yaml not in git repo, release is not allowed
        """
        env = dict(os.environ)
        # disable user/system gitconfig loading...
        env['GIT_CONFIG_NOSYSTEM'] = "1"
        env['HOME'] = self.src_root
        self._assert_package_file_in_repo("git", env=env)
        
    @hg_dependent
    def test_4_hg_package_file_in_repo(self):
        """Test that if package.yaml not in hg repo, release is not allowed
        """
        env = dict(os.environ)
        # disable user/system hgrc loading...
        env['HGRCPATH'] = os.path.join(self.src_root, "hgrc")
        self._assert_package_file_in_repo("hg", env=env)

    @svn_dependent
    def test_5_svn_package_file_in_repo(self):
        """Test that if package.yaml not in svn repo, release is not allowed
        """
        self._assert_package_file_in_repo("svn")

=======
>>>>>>> 42db0596

if __name__ == '__main__':
    unittest.main()


# Copyright 2013-2016 Allan Johns.
#
# This library is free software: you can redistribute it and/or
# modify it under the terms of the GNU Lesser General Public
# License as published by the Free Software Foundation, either
# version 3 of the License, or (at your option) any later version.
#
# This library is distributed in the hope that it will be useful,
# but WITHOUT ANY WARRANTY; without even the implied warranty of
# MERCHANTABILITY or FITNESS FOR A PARTICULAR PURPOSE.  See the GNU
# Lesser General Public License for more details.
#
# You should have received a copy of the GNU Lesser General Public
# License along with this library.  If not, see <http://www.gnu.org/licenses/>.<|MERGE_RESOLUTION|>--- conflicted
+++ resolved
@@ -50,15 +50,10 @@
     def _create_context(cls, *pkgs):
         return ResolvedContext(pkgs)
 
-<<<<<<< HEAD
     def _setup_release(self, subdir, build_subdir=None):
         self.src_origin = os.path.join(self.src_origin_root, subdir)
 
         # start fresh
-=======
-    def _setup_release(self):
-       # start fresh
->>>>>>> 42db0596
         system.clear_caches()
         if os.path.exists(self.install_root):
             shutil.rmtree(self.install_root)
@@ -66,21 +61,16 @@
             shutil.rmtree(self.src_root)
         shutil.copytree(self.src_origin, self.src_root)
 
-<<<<<<< HEAD
         if build_subdir is None:
             self.build_dir = self.src_root
         else:
             self.build_dir = os.path.join(self.src_root, build_subdir)
 
         self.packagefile = os.path.join(self.build_dir, "package.yaml")
-=======
-        self.packagefile = os.path.join(self.src_root, "package.yaml")
->>>>>>> 42db0596
         with open(self.packagefile) as f:
             self.package_data = yaml.load(f.read())
 
         # create the build system
-<<<<<<< HEAD
         self.buildsys = create_build_system(self.build_dir, verbose=True)
         self.assertEqual(self.buildsys.name(), "bez")
 
@@ -129,55 +119,6 @@
         self.vcs = create_release_vcs(self.build_dir)
         self.assertEqual(self.vcs.name(), "stub")
 
-=======
-        self.buildsys = create_build_system(self.src_root, verbose=True)
-        self.assertEqual(self.buildsys.name(), "bez")
-
-        # create the vcs - should error because stub file doesn't exist yet
-        with self.assertRaises(ReleaseVCSError):
-            create_release_vcs(self.src_root)
-
-        # make the stub file
-        self.stubfile = os.path.join(self.src_root, ".stub")
-        with open(self.stubfile, 'w'):
-            pass
-
-        # create the vcs - should work now
-        self.vcs = create_release_vcs(self.src_root)
-        self.assertEqual(self.vcs.name(), "stub")
-
-    def _write_package(self):
-        with open(self.packagefile, 'w') as f:
-            dump_package_data(self.package_data, f, format_=FileFormat.yaml)
-
-    def _create_builder(self, ensure_latest=True):
-        return create_build_process(process_type="local",
-                                    working_dir=self.src_root,
-                                    build_system=self.buildsys,
-                                    vcs=self.vcs,
-                                    ensure_latest=ensure_latest,
-                                    ignore_existing_tag=True,
-                                    verbose=True)
-
-    def assertVariantsEqual(self, vars1, vars2):
-        """Utility function to compare string-variants with formal lists of
-        "PackageRequest" objects
-        """
-        from rez.utils.formatting import PackageRequest
-
-        def _standardize_variants(variants):
-            return [list(str(req) for req in variant) for variant in variants]
-
-        self.assertEqual(_standardize_variants(vars1),
-                         _standardize_variants(vars2))
-
-    @shell_dependent()
-    @install_dependent
-    def test_1(self):
-        """Basic release."""
-        # release should fail because release path does not exist
-        self._setup_release()
->>>>>>> 42db0596
         builder = self._create_builder()
         with self.assertRaises(ReleaseError):
             builder.release()
@@ -223,7 +164,7 @@
 
         # check the vcs contains the tags we expect
         expected_value = set(["foo-1.0", "foo-1.0.1", "foo-1.1"])
-        with open(self.stubfile) as f:
+        with open(stubfile) as f:
             stub_data = yaml.load(f.read())
         tags = set(stub_data.get("tags", {}).keys())
         self.assertEqual(tags, expected_value)
@@ -233,29 +174,17 @@
         qnames = set(x.qualified_name for x in it)
         self.assertEqual(qnames, expected_value)
 
-<<<<<<< HEAD
-    def test_2_variant_add(self):
-        """Test variant installation on release
-        """
-        self._setup_release("variants")
-        self.vcs = create_release_vcs(self.build_dir)
-
-        # copy the spangle package onto the packages path
-        os.mkdir(self.install_root)
-        shutil.copytree(os.path.join(self.build_dir, 'spangle'),
-=======
     @shell_dependent()
     @install_dependent
     def test_2_variant_add(self):
         """Test variant installation on release
         """
-        self.src_path = os.path.join(self.src_path, "variants")
-        self._setup_release()
+        self._setup_release("variants")
+        self.vcs = create_release_vcs(self.build_dir)
 
         # copy the spangle package onto the packages path
         os.mkdir(self.install_root)
-        shutil.copytree(os.path.join(self.src_root, 'spangle'),
->>>>>>> 42db0596
+        shutil.copytree(os.path.join(self.build_dir, 'spangle'),
                         os.path.join(self.install_root, 'spangle'))
 
         # release the bar package, which has spangle-1.0 and 1.1 variants
@@ -310,7 +239,6 @@
                                                         ['spangle-2.0']])
         # ...but that the description was updated
         self.assertEqual(rel_package.description, third_desc)
-<<<<<<< HEAD
 
     def _assert_package_file_in_repo(self, repo_type, env=None):
         self._setup_release("package_in_repo", build_subdir="foo")
@@ -452,8 +380,6 @@
         """
         self._assert_package_file_in_repo("svn")
 
-=======
->>>>>>> 42db0596
 
 if __name__ == '__main__':
     unittest.main()
