# SPDX-License-Identifier: Apache-2.0
# Copyright Contributors to the Rez Project


"""
test resolved contexts
"""
import sys

from rez.tests.util import restore_os_environ, restore_sys_path, TempdirMixin, \
    TestBase
from rez.resolved_context import get_lock_request, PatchLock, ResolvedContext
from rez.bundle_context import bundle_context
from rez.bind import hello_world
from rez.solver import SolverCallbackReturn, SolverState
from rez.utils.platform_ import platform_
from rez.utils.filesystem import is_subdirectory
from rez.utils.formatting import PackageRequest
from rez.version import Version
import unittest
import unittest.mock
import subprocess
import platform
import shutil
import os.path
import os


class TestContext(TestBase, TempdirMixin):
    @classmethod
    def setUpClass(cls):
        TempdirMixin.setUpClass()

        cls.packages_path = os.path.join(cls.root, "packages")
        os.makedirs(cls.packages_path)
        hello_world.bind(cls.packages_path)

        cls.settings = dict(
            packages_path=[cls.packages_path],
            package_filter=None,
            implicit_packages=[],
            warn_untimestamped=False,
            resolve_caching=False)

    @classmethod
    def tearDownClass(cls):
        TempdirMixin.tearDownClass()

    def test_create_context(self):
        """Test creation of context."""
        r = ResolvedContext([])
        r.print_info()

        r = ResolvedContext(["hello_world"])
        r.print_info()

    def test_apply(self):
        """Test apply() function."""
        # Isolate our changes to os.environ and sys.path and return to the
        # original state to not mess with our test environment.
        with restore_os_environ(), restore_sys_path():
            r = ResolvedContext(["hello_world"])
            r.apply()
            self.assertEqual(os.environ.get("OH_HAI_WORLD"), "hello")

    # TODO make shell-dependent (wait until port to pytest)
    def test_execute_command(self):
        """Test command execution in context."""
        if platform_.name == "windows":
            self.skipTest("This test does not run on Windows due to problems"
                          " with the automated binding of the 'hello_world'"
                          " executable.")

        r = ResolvedContext(["hello_world"])
        p = r.execute_command(["hello_world"], stdout=subprocess.PIPE, text=True)
        stdout, _ = p.communicate()
        stdout = stdout.strip()
        self.assertEqual(stdout, "Hello Rez World!")

    def test_resolved_packages_testing_environ(self):
        """Test resolving packages within a testing environment behaves correctly"""
        packages_path = self.data_path("builds", "packages")

        # Note how we use testing=True
        r = ResolvedContext(["testing_obj"], testing=True, package_paths=[packages_path])
        resolvedPackages = [x.qualified_package_name for x in r.resolved_packages]
        self.assertEqual(resolvedPackages, ["floob", "testing_obj-1.0.0"])

    def test_execute_command_testing_environ(self):
        """Test that execute_command properly sets test specific environ dict"""
        self.inject_python_repo()
        packages_path = self.data_path("builds", "packages")
        r = ResolvedContext(
            ["testing_obj", "python"],
            testing=True,
            package_paths=[packages_path] + self.settings["packages_path"]
        )
        self.assertEqual(r.get_environ().get("CAR_IDEA"), "STURDY STEERING WHEEL")

    def test_execute_command_environ(self):
        """Test that execute_command properly sets environ dict."""
        self.inject_python_repo()
        r = ResolvedContext(["hello_world", "python"])
        self._test_execute_command_environ(r)

    def _test_execute_command_environ(self, r):
        pycode = ("import os; "
                  "print(os.getenv(\"BIGLY\")); "
                  "print(os.getenv(\"OH_HAI_WORLD\"))")

        args = ["python", "-c", pycode]

        parent_environ = {"BIGLY": "covfefe"}
        p = r.execute_command(args, parent_environ=parent_environ,
                              stdout=subprocess.PIPE)
        stdout, _ = p.communicate()
        stdout = stdout.strip()
        parts = [x.strip() for x in stdout.decode("utf-8").split('\n')]

        self.assertEqual(parts, ["covfefe", "hello"])

    def test_serialize(self):
        """Test context serialization."""

        # save
        file = os.path.join(self.root, "test.rxt")
        r = ResolvedContext(["hello_world"])
        r.save(file)

        # load
        r2 = ResolvedContext.load(file)
        self.assertEqual(r.resolved_packages, r2.resolved_packages)

        # verify
        env = r2.get_environ()
        self.assertEqual(env.get("OH_HAI_WORLD"), "hello")

    def test_deserialize_older_versions(self):
        """Test deserialization of older contexts."""
        baked_contexts_path = self.data_path("contexts")

        for context_file in os.listdir(baked_contexts_path):
            # load
            _ = ResolvedContext.load(os.path.join(baked_contexts_path, context_file))

    def test_retarget(self):
        """Test that a retargeted context behaves identically."""
        self.inject_python_repo()

        # make a copy of the pkg repo
        packages_path2 = os.path.join(self.root, "packages2")
        shutil.copytree(self.packages_path, packages_path2)

        # create a context, retarget to pkg repo copy
        r = ResolvedContext(["hello_world", "python"])
        r2 = r.retargeted(package_paths=[packages_path2, os.environ["__REZ_SELFTEST_PYTHON_REPO"]])

        # check the pkg we contain is in the copied pkg repo
        variant = r2.resolved_packages[0]
        self.assertTrue(is_subdirectory(variant.root, packages_path2))

        self._test_execute_command_environ(r2)

    def test_bundled(self):
        """Test that a bundled context behaves identically."""

        self.inject_python_repo()

        def _test_bundle(path):
            # load the bundled context
            r2 = ResolvedContext.load(os.path.join(path, "context.rxt"))

            # check the pkg we contain is in the bundled pkg repo
            variant = r2.resolved_packages[0]
            self.assertTrue(
                is_subdirectory(variant.root, path),
                "Expected variant root %r of variant %r to be a subdirectory of %r"
                % (variant.root, variant.uri, path)
            )

            self._test_execute_command_environ(r2)

        bundle_path = os.path.join(self.root, "bundle")

        # create context and bundle it
        r = ResolvedContext(["hello_world", "python"])
        bundle_context(
            context=r,
            dest_dir=bundle_path,
            force=True,
            verbose=True
        )

        # test the bundle
        _test_bundle(bundle_path)

        # copy the bundle and test the copy
        bundle_path2 = os.path.join(self.root, "bundle2")
        shutil.copytree(bundle_path, bundle_path2)
        _test_bundle(bundle_path2)

        # Create a bundle in a symlinked dest path. Bugs can arise where the
        # real path is used in some places and not others.
        #
        if platform.system().lower() in ("linux", "darwin"):
            hard_path = os.path.join(self.root, "foo")
            bundles_path = os.path.join(self.root, "bundles")
            bundle_path3 = os.path.join(bundles_path, "bundle3")

            os.mkdir(hard_path)
            os.symlink(hard_path, bundles_path)

            r = ResolvedContext(["hello_world", "python"])
            bundle_context(
                context=r,
                dest_dir=bundle_path3,
                force=True,
                verbose=True
            )

            _test_bundle(bundle_path3)

    def test_orderer_variants(self):
        """Test that package orderers apply to the variants of packages, not just requires."""
        from rez.package_order import PerFamilyOrder, VersionSplitPackageOrder
        from rez.version import Version

        packages_path = self.data_path("solver", "packages")

        # Verify that we get the latest python without an orderer
        r = ResolvedContext(
            ["pyvariants", "!nada"],
            package_paths=[packages_path],
        )
        resolved = [x.qualified_package_name for x in r.resolved_packages]
        self.assertEqual(resolved, ['python-2.7.0', 'pyvariants-2'])

        # Now verify that we correctly get python-2.6.8 when the orderer demands it.
        orderers = [PerFamilyOrder({
            "python": VersionSplitPackageOrder(Version("2.6.8")),
        })]
        r = ResolvedContext(
            ["pyvariants", "!nada"],
            package_orderers=orderers,
            package_paths=[packages_path],
        )
        resolved = [x.qualified_package_name for x in r.resolved_packages]
        self.assertEqual(resolved, ['python-2.6.8', 'pyvariants-2'])

    def test_orderer_package_argument(self):
        """Test that the packages argument to an orderer gives expected results."""
        from rez.package_order import VersionSplitPackageOrder
        from rez.version import Version

        packages_path = self.data_path("solver", "packages")

        # Verify that the orderer applies to all packages.
        orderers = [VersionSplitPackageOrder(Version("2.6.8"))]
        r = ResolvedContext(
            ["python"],
            package_orderers=orderers,
            package_paths=[packages_path],
        )
        resolved = [x.qualified_package_name for x in r.resolved_packages]
        self.assertEqual(resolved, ['python-2.6.8'])

        # Verify that the orderer applies to a specified package.
        orderers = [VersionSplitPackageOrder(Version("2.6.8"), packages="python")]
        r = ResolvedContext(
            ["python"],
            package_orderers=orderers,
            package_paths=[packages_path],
        )
        resolved = [x.qualified_package_name for x in r.resolved_packages]
        self.assertEqual(resolved, ['python-2.6.8'])

        # Verify that the orderer does not apply to a packages that are not requested.
        orderers = [VersionSplitPackageOrder(Version("2.6.8"), packages="pyfoo")]
        r = ResolvedContext(
            ["python"],
            package_orderers=orderers,
            package_paths=[packages_path],
        )
        resolved = [x.qualified_package_name for x in r.resolved_packages]
        self.assertEqual(resolved, ['python-2.7.0'])

<<<<<<< HEAD
    def test_callback_1(self):
        def solver_callback(solver_state: SolverState):
            if solver_state.num_fails > 999:
                solver_callback_return = SolverCallbackReturn.fail
                abort_reason = 'Too many fails'
            else:
                solver_callback_return = SolverCallbackReturn.keep_going
                abort_reason = 'No reason'
            return solver_callback_return, abort_reason

        callback = ResolvedContext.Callback(max_fails=1, time_limit=2, callback=solver_callback, buf=sys.stdout)
        solve_state = SolverState(3, 1, None)
        callback_result = callback(solve_state)
        assert callback_result[0] == SolverCallbackReturn.fail

    def test_callback_2(self):
        def solver_callback(solver_state: SolverState):
            if solver_state.num_fails > 999:
                solver_callback_return = SolverCallbackReturn.fail
                abort_reason = 'Too many fails'
            else:
                solver_callback_return = SolverCallbackReturn.keep_going
                abort_reason = 'No reason'
            return solver_callback_return, abort_reason

        callback = ResolvedContext.Callback(max_fails=999, time_limit=0, callback=solver_callback, buf=sys.stdout)
        solve_state = SolverState(3, 1, None)
        with unittest.mock.patch('rez.resolved_context.ResolvedContext.Callback') as mock_callback:
            # Mock start time to be Jan 1, 1970.
            mock_callback.start_time.return_value = 0
            callback_result = callback(solve_state)
            assert callback_result[0] == SolverCallbackReturn.abort

    def test_get_lock_request_1(self):
        pkg = 'foo'
        version = Version('1.2.1')
        patch_lock = PatchLock.lock_3
        expected_lock_request = PackageRequest('~foo-1.2')

        lock_request = get_lock_request(pkg, version, patch_lock)
        self.assertEqual(lock_request, expected_lock_request)

    def test_get_lock_request_2(self):
        pkg = 'foo'
        version = Version('1.2.1')
        patch_lock = PatchLock.lock_3
        expected_lock_request = PackageRequest('foo-1.2')

        lock_request = get_lock_request(pkg, version, patch_lock, weak=False)
        self.assertEqual(lock_request, expected_lock_request)

    def test_get_lock_request_3(self):
        pkg = 'foo'
        version = Version('1.2.1')
        patch_lock = PatchLock.lock
        expected_lock_request = PackageRequest('foo==1.2.1')

        lock_request = get_lock_request(pkg, version, patch_lock, weak=False)
        self.assertEqual(lock_request, expected_lock_request)

    def test_get_lock_request_4(self):
        pkg = 'foo'
        version = Version('1.2.1')
        patch_lock = PatchLock.no_lock
        expected_lock_request = None

        lock_request = get_lock_request(pkg, version, patch_lock)
        self.assertEqual(lock_request, expected_lock_request)
=======
    def test_serialize_roundtrip_with_extra_settings(self):
        from rez.package_order import VersionSplitPackageOrder
        from rez.version import Version

        packages_path = self.data_path("solver", "packages")

        file = os.path.join(self.root, "roundtrip.rxt")
        orderers = [VersionSplitPackageOrder(Version("2.6.8"))]
        r1 = ResolvedContext(
            ["python"],
            package_orderers=orderers,
            package_paths=[packages_path],
        )
        r1.save(file)
        r2 = ResolvedContext.load(file)

        self.assertEqual(r1, r2)

        ignored_properties = [
            'load_path',
            'graph_string',
            'graph_'
        ]
        for k, v in r1.__dict__.items():
            if k in ignored_properties:
                continue
            # check types here, as not all type instances are comparable
            self.assertIs(type(v), type(r2.__dict__.get(k)))
>>>>>>> dac6bcb1


if __name__ == '__main__':
    unittest.main()<|MERGE_RESOLUTION|>--- conflicted
+++ resolved
@@ -284,7 +284,6 @@
         resolved = [x.qualified_package_name for x in r.resolved_packages]
         self.assertEqual(resolved, ['python-2.7.0'])
 
-<<<<<<< HEAD
     def test_callback_1(self):
         def solver_callback(solver_state: SolverState):
             if solver_state.num_fails > 999:
@@ -353,7 +352,7 @@
 
         lock_request = get_lock_request(pkg, version, patch_lock)
         self.assertEqual(lock_request, expected_lock_request)
-=======
+
     def test_serialize_roundtrip_with_extra_settings(self):
         from rez.package_order import VersionSplitPackageOrder
         from rez.version import Version
@@ -382,7 +381,6 @@
                 continue
             # check types here, as not all type instances are comparable
             self.assertIs(type(v), type(r2.__dict__.get(k)))
->>>>>>> dac6bcb1
 
 
 if __name__ == '__main__':
