--- conflicted
+++ resolved
@@ -59,11 +59,8 @@
             new_settings will be the only configuration settings applied
         """
         # restore the "normal" config...
-<<<<<<< HEAD
-=======
         from rez.util import deep_update
 
->>>>>>> 42db0596
         self.teardown_config()
 
         # ...then copy the class settings dict to instance, so we can
@@ -72,11 +69,7 @@
             self.settings = dict(new_settings)
         else:
             self.settings = dict(type(self).settings)
-<<<<<<< HEAD
-            self.settings.update(new_settings)
-=======
             deep_update(self.settings, new_settings)
->>>>>>> 42db0596
 
         # now swap the config back in...
         self.setup_config()
@@ -200,10 +193,7 @@
                    "a PRODUCTION rez installation.")
     return _fn
 
-<<<<<<< HEAD
-=======
-
->>>>>>> 42db0596
+
 def get_cli_output(args):
     """Invoke the named command-line rez command, with the given string
     command line args
@@ -272,9 +262,6 @@
         # restore argv...
         sys.argv = old_argv
 
-<<<<<<< HEAD
-    return output, exitcode
-=======
     return output, exitcode
 
 
@@ -291,5 +278,4 @@
 # Lesser General Public License for more details.
 #
 # You should have received a copy of the GNU Lesser General Public
-# License along with this library.  If not, see <http://www.gnu.org/licenses/>.
->>>>>>> 42db0596
+# License along with this library.  If not, see <http://www.gnu.org/licenses/>.