--- conflicted
+++ resolved
@@ -506,389 +506,6 @@
                 if not request.conflict and request.name not in names:
                     additional_key.append((request.range, request.name))
 
-            if config.variant_select_mode == VariantSelectMode.version_priority:
-                k = (requested_key,
-                     -len(additional_key),
-                     additional_key,
-                     variant.index)
-            else:  # VariantSelectMode.intersection_priority
-                k = (len(requested_key),
-                     requested_key,
-                     -len(additional_key),
-                     additional_key,
-                     variant.index)
-
-            return k
-
-        self.variants.sort(key=key, reverse=True)
-        self.sorted = True
-
-
-class _PackageVariantList(_Common):
-    """A list of package variants, loaded lazily.
-    """
-    def __init__(self, package_name, solver):
-        self.package_name = package_name
-        self.solver = solver
-
-        # note: we do not apply package filters here, because doing so might
-        # cause package loads (eg, timestamp rules). We only apply filters
-        # during an intersection, which minimises the amount of filtering.
-        it = iter_packages(self.package_name, paths=self.solver.package_paths)
-        self.entries = [[x, False] for x in it]
-
-        if not self.entries:
-            raise PackageFamilyNotFoundError(
-                "package family not found: %s (searched: %s)"
-                % (package_name, "; ".join(self.solver.package_paths)))
-
-    def get_intersection(self, range_):
-        """Get a list of variants that intersect with the given range.
-
-        Args:
-            range_ (`VersionRange`): Package version range.
-
-        Returns:
-            List of `_PackageEntry` objects.
-        """
-        result = []
-
-        for entry in self.entries:
-            package, value = entry
-
-            if value is None:
-                continue  # package was blocked by package filters
-
-            if package.version not in range_:
-                continue
-
-            if isinstance(value, list):
-                variants = value
-                entry_ = _PackageEntry(package, variants, self.solver)
-                result.append(entry_)
-                continue
-
-            # apply package filter
-            if self.solver.package_filter:
-                rule = self.solver.package_filter.excludes(package)
-                if rule:
-                    if config.debug_package_exclusions:
-                        print_debug("Package '%s' was excluded by rule '%s'"
-                                    % (package.qualified_name, str(rule)))
-                    entry[1] = None
-                    continue
-
-            # expand package entry into list of variants
-            if self.solver.package_load_callback:
-                self.solver.package_load_callback(package)
-
-            variants_ = []
-            for var in package.iter_variants():
-                variant = PackageVariant(var, self.solver.building)
-                variants_.append(variant)
-
-            entry[1] = variants_
-            entry_ = _PackageEntry(package, variants_, self.solver)
-            result.append(entry_)
-
-        return result or None
-
-    def dump(self):
-        print self.package_name
-
-        for package, value in self.entries:
-            print str(package.version)
-            if value is None:
-                print "    [FILTERED]"
-            elif isinstance(value, list):
-                variants = value
-                for variant in variants:
-                    print "    %s" % str(variant)
-            else:
-                print "    %s" % str(package)
-
-    def __str__(self):
-        strs = []
-
-        for package, value in self.entries:
-            if value is None:
-                continue
-            elif isinstance(value, list):
-                variants = value
-                val_str = ','.join(str(x) for x in variants)
-            else:
-                val_str = str(package)
-
-            strs.append(val_str)
-
-        return "%s[%s]" % (self.package_name, ' '.join(strs))
-
-
-class _PackageVariantSlice(_Common):
-    """A subset of a variant list, but with more dependency-related info."""
-    def __init__(self, package_name, entries, solver):
-        """
-        Args:
-            entries (list of `_PackageEntry`): result of
-                _PackageVariantList.get_intersection().
-        """
-        self.solver = solver
-        self.package_name = package_name
-        self.entries = entries
-        self.extracted_fams = set()
-        self.been_reduced_by = set()
-        self.been_intersected_with = set()
-        self.sorted = False
-
-        # calculated on demand
-        self._len = None
-        self._range = None
-        self._fam_requires = None
-        self._common_fams = None
-
-    @property
-    def pr(self):
-        return self.solver.pr
-
-    @property
-    def range_(self):
-        if self._range is None:
-            versions = (x.version for x in self.entries)
-            self._range = VersionRange.from_versions(versions)
-        return self._range
-
-    @property
-    def fam_requires(self):
-        self._update_fam_info()
-        return self._fam_requires
-
-    @property
-    def common_fams(self):
-        self._update_fam_info()
-        return self._common_fams
-
-    @property
-    def extractable(self):
-        """True if there are possible remaining extractions."""
-        return not self.extracted_fams.issuperset(self.common_fams)
-
-    @property
-    def first_variant(self):
-        entry = self.entries[0]
-        entry.sort()
-        return entry.variants[0]
-
-    def iter_variants(self):
-        for entry in self.entries:
-            for variant in entry.variants:
-                yield variant
-
-    def intersect(self, range_):
-        """Remove variants whos version fall outside of the given range."""
-        if range_.is_any():
-            return self
-
-        if range_ in self.been_intersected_with:
-            return self
-
-        if self.pr:
-            self.pr("intersecting %s wrt range '%s'...", self, range_)
-
-        # this is faster than iter_intersecting :(
-        entries = [x for x in self.entries if x.version in range_]
-
-        if not entries:
-            return None
-        elif len(entries) < len(self.entries):
-            copy_ = self._copy(entries)
-            copy_.been_intersected_with.add(range_)
-            return copy_
-        else:
-            self.been_intersected_with.add(range_)
-            return self
-
-    def reduce_by(self, package_request):
-        """Remove variants whos dependencies conflict with the given package
-        request.
-
-        Returns:
-            (VariantSlice, [Reduction]) tuple, where slice may be None if all
-            variants were reduced.
-        """
-        if package_request in self.been_reduced_by:
-            return (self, [])
-
-        if (package_request.range is None) or \
-                (package_request.name not in self.fam_requires):
-            return (self, [])
-
-        if self.pr:
-            reqstr = _short_req_str(package_request)
-            self.pr("reducing %s wrt %s...", self, reqstr)
-
-        entries = []
-        reductions = []
-        conflict_tests = {}
-
-        def _conflicts(req_):
-            # cache conflict tests, since variants often share similar requirements
-            req_s = str(req)
-            result = conflict_tests.get(req_s)
-            if result is None:
-                result = req_.conflicts_with(package_request)
-                conflict_tests[req_s] = result
-            return result
-
-        for entry in self.entries:
-            new_variants = []
-
-            for variant in entry.variants:
-                req = variant.get(package_request.name)
-                if req and _conflicts(req):
-                    red = Reduction(name=variant.name,
-                                    version=variant.version,
-                                    variant_index=variant.index,
-                                    dependency=req,
-                                    conflicting_request=package_request)
-
-                    reductions.append(red)
-                    if self.pr:
-                        self.pr("removed %s (dep(%s) <--!--> %s)",
-                                red.reducee_str(),
-                                red.dependency,
-                                red.conflicting_request)
-                else:
-                    new_variants.append(variant)
-
-            n = len(new_variants)
-            if n < len(entry):
-                if n == 0:
-                    continue
-                entry = _PackageEntry(entry.package, new_variants, self.solver)
-
-            entries.append(entry)
-
-        if not entries:
-            return (None, reductions)
-        elif reductions:
-            copy_ = self._copy(new_entries=entries)
-            copy_.been_reduced_by.add(package_request)
-            return (copy_, reductions)
-        else:
-            self.been_reduced_by.add(package_request)
-            return (self, [])
-
-    def extract(self):
-        """Extract a common dependency.
-
-        Note that conflict dependencies are never extracted, they are always
-        resolved via reduction.
-        """
-        if not self.extractable:
-            return self, None
-
-        extractable = self.common_fams - self.extracted_fams
-        fam = iter(extractable).next()
-        last_range = None
-        ranges = set()
-
-        for variant in self.iter_variants():
-            req = variant.get(fam)
-            if req.range != last_range:  # will match often, avoids set search
-                ranges.add(req.range)
-                last_range = req.range
-
-        slice_ = copy.copy(self)
-        slice_.extracted_fams = self.extracted_fams | set([fam])
-
-        ranges = list(ranges)
-        range_ = ranges[0].union(ranges[1:])
-        common_req = Requirement.construct(fam, range_)
-        return slice_, common_req
-
-    def split(self):
-        """Split the slice.
-
-        Returns:
-            (`_PackageVariantSlice`, `_PackageVariantSlice`) tuple, where the
-            first is the preferred slice.
-        """
-
-        # We sort here in the split in order to sort as late as possible.
-        # Because splits usually happen after intersections/reductions, this
-        # means there can be less entries to sort.
-        #
-        self.sort_versions()
-
-        def _split(i_entry, n_variants, common_fams=None):
-            # perform a split at a specific point
-            result = self.entries[i_entry].split(n_variants)
-
-            if result:
-                entry, next_entry = result
-                entries = self.entries[:i_entry] + [entry]
-                next_entries = [next_entry] + self.entries[i_entry:]
-            else:
-                entries = self.entries[:i_entry + 1]
-                next_entries = self.entries[i_entry + 1:]
-
-            slice_ = self._copy(entries)
-            next_slice = self._copy(next_entries)
-
-            if self.pr:
-                if common_fams:
-                    if len(common_fams) == 1:
-                        reason_str = iter(common_fams).next()
-                    else:
-                        reason_str = ", ".join(common_fams)
-                else:
-                    reason_str = "first variant"
-                self.pr("split (reason: %s) %s into %s and %s",
-                        reason_str, self, slice_, next_slice)
-
-            return slice_, next_slice
-
-<<<<<<< HEAD
-        # determine if we need to find first variant without common dependency
-        if len(self) > 2:
-            fams = self.first_variant.request_fams - self.extracted_fams
-        else:
-            fams = None
-
-        if not fams:
-            # trivial case, split on first variant
-            return _split(0, 1)
-
-        # find split point - first variant with no dependency shared with previous
-        prev = None
-        for i, entry in enumerate(self.entries):
-            # sort the variants. This is done here in order to do the sort as
-            # late as possible, simply to avoid the cost.
-            entry.sort()
-
-            for j, variant in enumerate(entry.variants):
-                fams = fams & variant.request_fams
-                if not fams:
-                    return _split(*prev)
-
-                prev = (i, j + 1, fams)
-
-        # should never get here - it's only possible if there's a common
-        # dependency, but if there's a common dependency, split() should never
-        # have been called.
-        raise RezSystemError(
-            "Unexpected solver error: common family(s) still in slice being "
-            "split: slice: %s, family(s): %s" % (self, str(fams)))
-
-    def sort_versions(self):
-        """Sort entries by version.
-
-        The order is typically descending, but package order functions can
-        change this.
-        """
-        if self.sorted:
-            return
-=======
             if (VariantSelectMode[config.variant_select_mode] ==
                     VariantSelectMode.version_priority):
                 k = (requested_key,
@@ -901,7 +518,376 @@
                      -len(additional_key),
                      additional_key,
                      variant.index)
->>>>>>> c079c1b1
+
+            return k
+
+        self.variants.sort(key=key, reverse=True)
+        self.sorted = True
+
+
+class _PackageVariantList(_Common):
+    """A list of package variants, loaded lazily.
+    """
+    def __init__(self, package_name, solver):
+        self.package_name = package_name
+        self.solver = solver
+
+        # note: we do not apply package filters here, because doing so might
+        # cause package loads (eg, timestamp rules). We only apply filters
+        # during an intersection, which minimises the amount of filtering.
+        it = iter_packages(self.package_name, paths=self.solver.package_paths)
+        self.entries = [[x, False] for x in it]
+
+        if not self.entries:
+            raise PackageFamilyNotFoundError(
+                "package family not found: %s (searched: %s)"
+                % (package_name, "; ".join(self.solver.package_paths)))
+
+    def get_intersection(self, range_):
+        """Get a list of variants that intersect with the given range.
+
+        Args:
+            range_ (`VersionRange`): Package version range.
+
+        Returns:
+            List of `_PackageEntry` objects.
+        """
+        result = []
+
+        for entry in self.entries:
+            package, value = entry
+
+            if value is None:
+                continue  # package was blocked by package filters
+
+            if package.version not in range_:
+                continue
+
+            if isinstance(value, list):
+                variants = value
+                entry_ = _PackageEntry(package, variants, self.solver)
+                result.append(entry_)
+                continue
+
+            # apply package filter
+            if self.solver.package_filter:
+                rule = self.solver.package_filter.excludes(package)
+                if rule:
+                    if config.debug_package_exclusions:
+                        print_debug("Package '%s' was excluded by rule '%s'"
+                                    % (package.qualified_name, str(rule)))
+                    entry[1] = None
+                    continue
+
+            # expand package entry into list of variants
+            if self.solver.package_load_callback:
+                self.solver.package_load_callback(package)
+
+            variants_ = []
+            for var in package.iter_variants():
+                variant = PackageVariant(var, self.solver.building)
+                variants_.append(variant)
+
+            entry[1] = variants_
+            entry_ = _PackageEntry(package, variants_, self.solver)
+            result.append(entry_)
+
+        return result or None
+
+    def dump(self):
+        print self.package_name
+
+        for package, value in self.entries:
+            print str(package.version)
+            if value is None:
+                print "    [FILTERED]"
+            elif isinstance(value, list):
+                variants = value
+                for variant in variants:
+                    print "    %s" % str(variant)
+            else:
+                print "    %s" % str(package)
+
+    def __str__(self):
+        strs = []
+
+        for package, value in self.entries:
+            if value is None:
+                continue
+            elif isinstance(value, list):
+                variants = value
+                val_str = ','.join(str(x) for x in variants)
+            else:
+                val_str = str(package)
+
+            strs.append(val_str)
+
+        return "%s[%s]" % (self.package_name, ' '.join(strs))
+
+
+class _PackageVariantSlice(_Common):
+    """A subset of a variant list, but with more dependency-related info."""
+    def __init__(self, package_name, entries, solver):
+        """
+        Args:
+            entries (list of `_PackageEntry`): result of
+                _PackageVariantList.get_intersection().
+        """
+        self.solver = solver
+        self.package_name = package_name
+        self.entries = entries
+        self.extracted_fams = set()
+        self.been_reduced_by = set()
+        self.been_intersected_with = set()
+        self.sorted = False
+
+        # calculated on demand
+        self._len = None
+        self._range = None
+        self._fam_requires = None
+        self._common_fams = None
+
+    @property
+    def pr(self):
+        return self.solver.pr
+
+    @property
+    def range_(self):
+        if self._range is None:
+            versions = (x.version for x in self.entries)
+            self._range = VersionRange.from_versions(versions)
+        return self._range
+
+    @property
+    def fam_requires(self):
+        self._update_fam_info()
+        return self._fam_requires
+
+    @property
+    def common_fams(self):
+        self._update_fam_info()
+        return self._common_fams
+
+    @property
+    def extractable(self):
+        """True if there are possible remaining extractions."""
+        return not self.extracted_fams.issuperset(self.common_fams)
+
+    @property
+    def first_variant(self):
+        entry = self.entries[0]
+        entry.sort()
+        return entry.variants[0]
+
+    def iter_variants(self):
+        for entry in self.entries:
+            for variant in entry.variants:
+                yield variant
+
+    def intersect(self, range_):
+        """Remove variants whos version fall outside of the given range."""
+        if range_.is_any():
+            return self
+
+        if range_ in self.been_intersected_with:
+            return self
+
+        if self.pr:
+            self.pr("intersecting %s wrt range '%s'...", self, range_)
+
+        # this is faster than iter_intersecting :(
+        entries = [x for x in self.entries if x.version in range_]
+
+        if not entries:
+            return None
+        elif len(entries) < len(self.entries):
+            copy_ = self._copy(entries)
+            copy_.been_intersected_with.add(range_)
+            return copy_
+        else:
+            self.been_intersected_with.add(range_)
+            return self
+
+    def reduce_by(self, package_request):
+        """Remove variants whos dependencies conflict with the given package
+        request.
+
+        Returns:
+            (VariantSlice, [Reduction]) tuple, where slice may be None if all
+            variants were reduced.
+        """
+        if package_request in self.been_reduced_by:
+            return (self, [])
+
+        if (package_request.range is None) or \
+                (package_request.name not in self.fam_requires):
+            return (self, [])
+
+        if self.pr:
+            reqstr = _short_req_str(package_request)
+            self.pr("reducing %s wrt %s...", self, reqstr)
+
+        entries = []
+        reductions = []
+        conflict_tests = {}
+
+        def _conflicts(req_):
+            # cache conflict tests, since variants often share similar requirements
+            req_s = str(req)
+            result = conflict_tests.get(req_s)
+            if result is None:
+                result = req_.conflicts_with(package_request)
+                conflict_tests[req_s] = result
+            return result
+
+        for entry in self.entries:
+            new_variants = []
+
+            for variant in entry.variants:
+                req = variant.get(package_request.name)
+                if req and _conflicts(req):
+                    red = Reduction(name=variant.name,
+                                    version=variant.version,
+                                    variant_index=variant.index,
+                                    dependency=req,
+                                    conflicting_request=package_request)
+
+                    reductions.append(red)
+                    if self.pr:
+                        self.pr("removed %s (dep(%s) <--!--> %s)",
+                                red.reducee_str(),
+                                red.dependency,
+                                red.conflicting_request)
+                else:
+                    new_variants.append(variant)
+
+            n = len(new_variants)
+            if n < len(entry):
+                if n == 0:
+                    continue
+                entry = _PackageEntry(entry.package, new_variants, self.solver)
+
+            entries.append(entry)
+
+        if not entries:
+            return (None, reductions)
+        elif reductions:
+            copy_ = self._copy(new_entries=entries)
+            copy_.been_reduced_by.add(package_request)
+            return (copy_, reductions)
+        else:
+            self.been_reduced_by.add(package_request)
+            return (self, [])
+
+    def extract(self):
+        """Extract a common dependency.
+
+        Note that conflict dependencies are never extracted, they are always
+        resolved via reduction.
+        """
+        if not self.extractable:
+            return self, None
+
+        extractable = self.common_fams - self.extracted_fams
+        fam = iter(extractable).next()
+        last_range = None
+        ranges = set()
+
+        for variant in self.iter_variants():
+            req = variant.get(fam)
+            if req.range != last_range:  # will match often, avoids set search
+                ranges.add(req.range)
+                last_range = req.range
+
+        slice_ = copy.copy(self)
+        slice_.extracted_fams = self.extracted_fams | set([fam])
+
+        ranges = list(ranges)
+        range_ = ranges[0].union(ranges[1:])
+        common_req = Requirement.construct(fam, range_)
+        return slice_, common_req
+
+    def split(self):
+        """Split the slice.
+
+        Returns:
+            (`_PackageVariantSlice`, `_PackageVariantSlice`) tuple, where the
+            first is the preferred slice.
+        """
+
+        # We sort here in the split in order to sort as late as possible.
+        # Because splits usually happen after intersections/reductions, this
+        # means there can be less entries to sort.
+        #
+        self.sort_versions()
+
+        def _split(i_entry, n_variants, common_fams=None):
+            # perform a split at a specific point
+            result = self.entries[i_entry].split(n_variants)
+
+            if result:
+                entry, next_entry = result
+                entries = self.entries[:i_entry] + [entry]
+                next_entries = [next_entry] + self.entries[i_entry:]
+            else:
+                entries = self.entries[:i_entry + 1]
+                next_entries = self.entries[i_entry + 1:]
+
+            slice_ = self._copy(entries)
+            next_slice = self._copy(next_entries)
+
+            if self.pr:
+                if common_fams:
+                    if len(common_fams) == 1:
+                        reason_str = iter(common_fams).next()
+                    else:
+                        reason_str = ", ".join(common_fams)
+                else:
+                    reason_str = "first variant"
+                self.pr("split (reason: %s) %s into %s and %s",
+                        reason_str, self, slice_, next_slice)
+
+            return slice_, next_slice
+
+        # determine if we need to find first variant without common dependency
+        if len(self) > 2:
+            fams = self.first_variant.request_fams - self.extracted_fams
+        else:
+            fams = None
+
+        if not fams:
+            # trivial case, split on first variant
+            return _split(0, 1)
+
+        # find split point - first variant with no dependency shared with previous
+        prev = None
+        for i, entry in enumerate(self.entries):
+            # sort the variants. This is done here in order to do the sort as
+            # late as possible, simply to avoid the cost.
+            entry.sort()
+
+            for j, variant in enumerate(entry.variants):
+                fams = fams & variant.request_fams
+                if not fams:
+                    return _split(*prev)
+
+                prev = (i, j + 1, fams)
+
+        # should never get here - it's only possible if there's a common
+        # dependency, but if there's a common dependency, split() should never
+        # have been called.
+        raise RezSystemError(
+            "Unexpected solver error: common family(s) still in slice being "
+            "split: slice: %s, family(s): %s" % (self, str(fams)))
+
+    def sort_versions(self):
+        """Sort entries by version.
+
+        The order is typically descending, but package order functions can
+        change this.
+        """
+        if self.sorted:
+            return
 
         for orderer in (self.solver.package_orderers or []):
             entries = orderer.reorder(self.entries, key=lambda x: x.package)
