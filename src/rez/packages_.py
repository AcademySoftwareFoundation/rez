--- conflicted
+++ resolved
@@ -99,9 +99,6 @@
     @cached_property
     def is_local(self):
         """Returns True if the package is in the local package repository"""
-<<<<<<< HEAD
-        for local_packages_path in self.config.local_packages_paths:
-=======
 
         if isinstance(self.config.local_packages_path, basestring):
             local_packages_paths = [self.config.local_packages_path]
@@ -110,15 +107,11 @@
             local_packages_paths = self.config.local_packages_path.values()
 
         for local_packages_path in local_packages_paths:
->>>>>>> 08b0791a
             local_repo = package_repository_manager.get_repository(
                 local_packages_path)
             if self.resource._repository.uid == local_repo.uid:
                 return True
-<<<<<<< HEAD
-=======
-
->>>>>>> 08b0791a
+
         return False
 
     def print_info(self, buf=None, format_=FileFormat.yaml,
