<<<<<<< HEAD
from __future__ import print_function

from rez.packages_ import get_developer_package, iter_packages
=======
from rez.packages_ import iter_packages
>>>>>>> 3c194ba1
from rez.exceptions import BuildProcessError, BuildContextResolveError, \
    ReleaseHookCancellingError, RezError, ReleaseError, BuildError, \
    ReleaseVCSError
from rez.utils.logging_ import print_warning
from rez.resolved_context import ResolvedContext
from rez.release_hook import create_release_hooks
from rez.resolver import ResolverStatus
from rez.config import config
from rez.vendor.enum import Enum
from contextlib import contextmanager
from pipes import quote
import getpass
import os.path


debug_print = config.debug_printer("package_release")


def get_build_process_types():
    """Returns the available build process implementations."""
    from rez.plugin_managers import plugin_manager
    return plugin_manager.get_plugins('build_process')


def create_build_process(process_type, working_dir, build_system, package=None,
                         vcs=None, ensure_latest=True, skip_repo_errors=False,
                         ignore_existing_tag=False, verbose=False, quiet=False):
    """Create a `BuildProcess` instance."""
    from rez.plugin_managers import plugin_manager
    process_types = get_build_process_types()
    if process_type not in process_types:
        raise BuildProcessError("Unknown build process: %r" % process_type)

    cls = plugin_manager.get_plugin_class('build_process', process_type)

    return cls(working_dir,  # ignored (deprecated)
               build_system,
               package=package,  # ignored (deprecated)
               vcs=vcs,
               ensure_latest=ensure_latest,
               skip_repo_errors=skip_repo_errors,
               ignore_existing_tag=ignore_existing_tag,
               verbose=verbose,
               quiet=quiet)


class BuildType(Enum):
    """ Enum to represent the type of build."""
    local = 0
    central = 1


class BuildProcess(object):
    """A BuildProcess builds and possibly releases a package.

    A build process iterates over the variants of a package, creates the
    correct build environment for each variant, builds that variant using a
    build system (or possibly creates a script so the user can do that
    independently), and then possibly releases the package with the nominated
    VCS. This is an abstract base class, you should use a BuildProcess
    subclass.
    """
    @classmethod
    def name(cls):
        raise NotImplementedError

    def __init__(self, working_dir, build_system, package=None, vcs=None,
                 ensure_latest=True, skip_repo_errors=False,
                 ignore_existing_tag=False, verbose=False, quiet=False):
        """Create a BuildProcess.

        Args:
            working_dir (DEPRECATED): Ignored.
            build_system (`BuildSystem`): Build system used to build the package.
            package (DEPRECATED): Ignored.
            vcs (`ReleaseVCS`): Version control system to use for the release
                process.
            ensure_latest: If True, do not allow the release process to occur
                if an newer versioned package is already released.
            skip_repo_errors: If True, proceed with the release even when errors
                occur. BE CAREFUL using this option, it is here in case a package
                needs to be released urgently even though there is some problem
                with reading or writing the repository.
            ignore_existing_tag: Perform the release even if the repository is
                already tagged at the current version. If the config setting
                plugins.release_vcs.check_tag is False, this has no effect.
            verbose (bool): Verbose mode.
            quiet (bool): Quiet mode (overrides `verbose`).
        """
        self.verbose = verbose and not quiet
        self.quiet = quiet
        self.build_system = build_system
        self.vcs = vcs
        self.ensure_latest = ensure_latest
        self.skip_repo_errors = skip_repo_errors
        self.ignore_existing_tag = ignore_existing_tag

        if vcs and vcs.pkg_root != self.working_dir:
            raise BuildProcessError(
                "Build process was instantiated with a mismatched VCS instance")

        self.build_path = os.path.join(self.working_dir,
                                       self.package.config.build_directory)

    @property
    def package(self):
        return self.build_system.package

    @property
    def working_dir(self):
        return self.build_system.working_dir

    def build(self, install_path=None, clean=False, install=False, variants=None):
        """Perform the build process.

        Iterates over the package's variants, resolves the environment for
        each, and runs the build system within each resolved environment.

        Args:
            install_path (str): The package repository path to install the
                package to, if installing. If None, defaults to
                `config.local_packages_path`.
            clean (bool): If True, clear any previous build first. Otherwise,
                rebuild over the top of a previous build.
            install (bool): If True, install the build.
            variants (list of int): Indexes of variants to build, all if None.

        Raises:
            `BuildError`: If the build failed.

        Returns:
            int: Number of variants successfully built.
        """
        raise NotImplementedError

    def release(self, release_message=None, variants=None):
        """Perform the release process.

        Iterates over the package's variants, building and installing each into
        the release path determined by `config.release_packages_path`.

        Args:
            release_message (str): Message to associate with the release.
            variants (list of int): Indexes of variants to release, all if None.

        Raises:
            `ReleaseError`: If the release failed.

        Returns:
            int: Number of variants successfully released.
        """
        raise NotImplementedError

    def get_changelog(self):
        """Get the changelog since last package release.

        Returns:
            str: Changelog.
        """
        raise NotImplementedError


class BuildProcessHelper(BuildProcess):
    """A BuildProcess base class with some useful functionality.
    """
    @contextmanager
    def repo_operation(self):
        exc_type = ReleaseVCSError if self.skip_repo_errors else None
        try:
            yield
        except exc_type as e:
            print_warning("THE FOLLOWING ERROR WAS SKIPPED:\n%s" % str(e))

    def visit_variants(self, func, variants=None, **kwargs):
        """Iterate over variants and call a function on each."""
        if variants:
            present_variants = range(self.package.num_variants)
            invalid_variants = set(variants) - set(present_variants)
            if invalid_variants:
                raise BuildError(
                    "The package does not contain the variants: %s"
                    % ", ".join(str(x) for x in sorted(invalid_variants)))

        # iterate over variants
        results = []
        num_visited = 0

        for variant in self.package.iter_variants():
            if variants and variant.index not in variants:
                self._print_header(
                    "Skipping variant %s (%s)..."
                    % (variant.index, self._n_of_m(variant)))
                continue

            # visit the variant
            result = func(variant, **kwargs)
            results.append(result)
            num_visited += 1

        return num_visited, results

    def get_package_install_path(self, path):
        """Return the installation path for a package (where its payload goes).

        Args:
            path (str): Package repository path.
        """
        from rez.package_repository import package_repository_manager

        pkg_repo = package_repository_manager.get_repository(path)

        return pkg_repo.get_package_payload_path(
            package_name=self.package.name,
            package_version=self.package.version
        )

    def create_build_context(self, variant, build_type, build_path):
        """Create a context to build the variant within."""
        request = variant.get_requires(build_requires=True,
                                       private_build_requires=True)

        req_strs = map(str, request)
        quoted_req_strs = map(quote, req_strs)
        self._print("Resolving build environment: %s", ' '.join(quoted_req_strs))

        if build_type == BuildType.local:
            packages_path = self.package.config.packages_path
        else:
            packages_path = self.package.config.nonlocal_packages_path

        if self.package.config.is_overridden("package_filter"):
            from rez.package_filter import PackageFilterList

            data = self.package.config.package_filter
            package_filter = PackageFilterList.from_pod(data)
        else:
            package_filter = None

        context = ResolvedContext(request,
                                  package_paths=packages_path,
                                  package_filter=package_filter,
                                  building=True)
        if self.verbose:
            context.print_info()

        # save context before possible fail, so user can debug
        rxt_filepath = os.path.join(build_path, "build.rxt")
        context.save(rxt_filepath)

        if context.status != ResolverStatus.solved:
            raise BuildContextResolveError(context)
        return context, rxt_filepath

    def pre_release(self):
        release_settings = self.package.config.plugins.release_vcs

        # test that the release path exists
        release_path = self.package.config.release_packages_path
        if not os.path.exists(release_path):
            raise ReleaseError("Release path does not exist: %r" % release_path)

        # test that the repo is in a state to release
        if self.vcs:
            self._print("Checking state of repository...")
            with self.repo_operation():
                self.vcs.validate_repostate()

            # check if the repo is already tagged at the current version
            if release_settings.check_tag and not self.ignore_existing_tag:
                tag_name = self.get_current_tag_name()
                tag_exists = False
                with self.repo_operation():
                    tag_exists = self.vcs.tag_exists(tag_name)

                if tag_exists:
                    raise ReleaseError(
                        "Cannot release - the current package version '%s' is "
                        "already tagged in the repository. Use --ignore-existing-tag "
                        "to force the release" % self.package.version)

        it = iter_packages(self.package.name, paths=[release_path])
        packages = sorted(it, key=lambda x: x.version, reverse=True)

        # check UUID. This stops unrelated packages that happen to have the same
        # name, being released as though they are the same package
        if self.package.uuid and packages:
            latest_package = packages[0]
            if latest_package.uuid and latest_package.uuid != self.package.uuid:
                raise ReleaseError(
                    "Cannot release - the packages are not the same (UUID mismatch)")

        # test that a newer package version hasn't already been released
        if self.ensure_latest:
            for package in packages:
                if package.version > self.package.version:
                    raise ReleaseError(
                        "Cannot release - a newer package version already "
                        "exists (%s)" % package.uri)
                else:
                    break

    def post_release(self, release_message=None):
        tag_name = self.get_current_tag_name()

        if self.vcs is None:
            return  # nothing more to do

        # write a tag for the new release into the vcs
        with self.repo_operation():
            self.vcs.create_release_tag(tag_name=tag_name, message=release_message)

    def get_current_tag_name(self):
        release_settings = self.package.config.plugins.release_vcs
        try:
            tag_name = self.package.format(release_settings.tag_name)
        except Exception as e:
            raise ReleaseError("Error formatting release tag name: %s" % str(e))
        if not tag_name:
            tag_name = "unversioned"
        return tag_name

    def run_hooks(self, hook_event, **kwargs):
        hook_names = self.package.config.release_hooks or []
        hooks = create_release_hooks(hook_names, self.working_dir)

        for hook in hooks:
            debug_print("Running %s hook '%s'...",
                        hook_event.label, hook.name())
            try:
                func = getattr(hook, hook_event.func_name)
                func(user=getpass.getuser(), **kwargs)
            except ReleaseHookCancellingError as e:
                raise ReleaseError(
                    "%s cancelled by %s hook '%s': %s:\n%s"
                    % (hook_event.noun, hook_event.label, hook.name(),
                       e.__class__.__name__, str(e)))
            except RezError:
                debug_print("Error in %s hook '%s': %s:\n%s"
                            % (hook_event.label, hook.name(),
                               e.__class__.__name__, str(e)))

    def get_previous_release(self):
        release_path = self.package.config.release_packages_path
        it = iter_packages(self.package.name, paths=[release_path])
        packages = sorted(it, key=lambda x: x.version, reverse=True)

        for package in packages:
            if package.version < self.package.version:
                return package
        return None

    def get_changelog(self):
        previous_package = self.get_previous_release()
        if previous_package:
            previous_revision = previous_package.revision
        else:
            previous_revision = None

        changelog = None
        with self.repo_operation():
            changelog = self.vcs.get_changelog(
                previous_revision,
                max_revisions=config.max_package_changelog_revisions)

        return changelog

    def get_release_data(self):
        """Get release data for this release.

        Returns:
            dict.
        """
        previous_package = self.get_previous_release()
        if previous_package:
            previous_version = previous_package.version
            previous_revision = previous_package.revision
        else:
            previous_version = None
            previous_revision = None

        if self.vcs is None:
            return dict(vcs="None",
                        previous_version=previous_version)

        revision = None
        with self.repo_operation():
            revision = self.vcs.get_current_revision()

        changelog = self.get_changelog()

        # truncate changelog - very large changelogs can cause package load
        # times to be very high, we don't want that
        maxlen = config.max_package_changelog_chars
        if maxlen and changelog and len(changelog) > maxlen + 3:
            changelog = changelog[:maxlen] + "..."

        return dict(vcs=self.vcs.name(),
                    revision=revision,
                    changelog=changelog,
                    previous_version=previous_version,
                    previous_revision=previous_revision)

    def _print(self, txt, *nargs):
        if self.verbose:
            if nargs:
                txt = txt % nargs
            print(txt)

    def _print_header(self, txt, n=1):
        if self.quiet:
            return

        self._print('')
        if n <= 1:
            self._print('-' * 80)
            self._print(txt)
            self._print('-' * 80)
        else:
            self._print(txt)
            self._print('-' * len(txt))

    def _n_of_m(self, variant):
        num_variants = max(self.package.num_variants, 1)
        index = (variant.index or 0) + 1
        return "%d/%d" % (index, num_variants)


# Copyright 2013-2016 Allan Johns.
#
# This library is free software: you can redistribute it and/or
# modify it under the terms of the GNU Lesser General Public
# License as published by the Free Software Foundation, either
# version 3 of the License, or (at your option) any later version.
#
# This library is distributed in the hope that it will be useful,
# but WITHOUT ANY WARRANTY; without even the implied warranty of
# MERCHANTABILITY or FITNESS FOR A PARTICULAR PURPOSE.  See the GNU
# Lesser General Public License for more details.
#
# You should have received a copy of the GNU Lesser General Public
# License along with this library.  If not, see <http://www.gnu.org/licenses/>.<|MERGE_RESOLUTION|>--- conflicted
+++ resolved
@@ -1,10 +1,6 @@
-<<<<<<< HEAD
 from __future__ import print_function
 
-from rez.packages_ import get_developer_package, iter_packages
-=======
 from rez.packages_ import iter_packages
->>>>>>> 3c194ba1
 from rez.exceptions import BuildProcessError, BuildContextResolveError, \
     ReleaseHookCancellingError, RezError, ReleaseError, BuildError, \
     ReleaseVCSError
