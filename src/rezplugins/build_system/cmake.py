--- conflicted
+++ resolved
@@ -39,14 +39,10 @@
     build_targets = ["Debug", "Release", "RelWithDebInfo"]
 
     schema_dict = {
+        "build_target":     Or(*build_targets),
         "build_system":     Or(*build_systems.keys()),
-<<<<<<< HEAD
         "cmake_args":       [basestring],
         "cmake_binary":     Or(None, basestring)}
-=======
-        "build_target":     Or(*build_targets),
-        "cmake_args":       [basestring]}
->>>>>>> 7d95d74c
 
     @classmethod
     def name(cls):
@@ -62,14 +58,11 @@
 
     @classmethod
     def bind_cli(cls, parser):
-<<<<<<< HEAD
-        build_targets = ["Debug", "Release"]
+        from rez.config import config
+        settings = config.plugins.build_system.cmake
         parser.add_argument("--bt", "--build-target", dest="build_target",
-                            type=str, choices=build_targets, default="Release",
-=======
-        parser.add_argument("-b", "--build-target", dest="build_target",
-                            type=str, choices=cls.build_targets, default="Release",
->>>>>>> 7d95d74c
+                            type=str, choices=cls.build_targets,
+                            default=settings.build_target,
                             help="set the build target.")
         parser.add_argument("--bs", "--build-system", dest="build_system",
                             type=str, choices=cls.build_systems.keys(),
@@ -85,10 +78,10 @@
             build_args=build_args,
             child_build_args=child_build_args)
 
-        self.build_target = opts.build_target \
-            or self.package.config.plugins.build_system.cmake.build_target
+        self.settings = self.package.config.plugins.build_system.cmake
+        self.build_target = opts.build_target or self.settings.build_target
         self.cmake_build_system = opts.build_system \
-            or self.package.config.plugins.build_system.cmake.build_system
+            or self.settings.build_system
         if self.cmake_build_system == 'xcode' and platform_.name != 'osx':
             raise RezCMakeError("Generation of Xcode project only available "
                                 "on the OSX platform")
@@ -97,8 +90,6 @@
         def _pr(s):
             if self.verbose:
                 print s
-
-        settings = self.package.config.plugins.build_system.cmake
 
         # find cmake binary
         # TODO add config setting for specifying exepath manually
@@ -109,7 +100,7 @@
 
         # assemble cmake command
         cmd = [exe, "-d", self.working_dir]
-        cmd += (settings.cmake_args or [])
+        cmd += (self.settings.cmake_args or [])
         cmd += self.build_args
         cmd.append("-DCMAKE_INSTALL_PREFIX=%s" % install_path)
         cmd.append("-DCMAKE_MODULE_PATH=${CMAKE_MODULE_PATH}")
