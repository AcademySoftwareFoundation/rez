--- conflicted
+++ resolved
@@ -134,15 +134,9 @@
         if(CENTRAL OR NOT INSTF_LOCAL_SYMLINK)
 		    install(FILES ${f} DESTINATION ${target_path} PERMISSIONS ${perms})
         else()
-<<<<<<< HEAD
-            install( CODE "message (STATUS  \"Symlink : ${CMAKE_INSTALL_PREFIX}${target_fpath} -> ${f}\" )" )
-            install( CODE "execute_process(COMMAND ${CMAKE_COMMAND} -E make_directory ${CMAKE_INSTALL_PREFIX}${target_path})" )
-            install( CODE "execute_process(COMMAND ${CMAKE_COMMAND} -E create_symlink ${f} ${CMAKE_INSTALL_PREFIX}${target_fpath})" )
-=======
             install( CODE "message (STATUS  \"Symlink : ${CMAKE_INSTALL_PREFIX}/${target_fpath} -> ${f}\" )" )
             install( CODE "execute_process(COMMAND ${CMAKE_COMMAND} -E make_directory ${CMAKE_INSTALL_PREFIX}/${target_path})" )
             install( CODE "execute_process(COMMAND ${CMAKE_COMMAND} -E create_symlink ${f} ${CMAKE_INSTALL_PREFIX}/${target_fpath})" )
->>>>>>> b302a61e
         endif(CENTRAL OR NOT INSTF_LOCAL_SYMLINK)
 
 	endforeach(f ${INSTF_DEFAULT_ARGS})
