# SPDX-License-Identifier: Apache-2.0
# Copyright Contributors to the Rez Project


import os
import re
from subprocess import PIPE

from rez.config import config
from rez.vendor.six import six
from rez.rex import RexExecutor, OutputStyle, EscapedString
from rez.shells import Shell
from rez.system import system
from rez.utils.platform_ import platform_
from rez.utils.execution import Popen
from rez.util import shlex_join
from .windows import to_windows_path


class PowerShellBase(Shell):
    """
    Abstract base class for PowerShell-like shells.
    """
    expand_env_vars = True
    syspaths = None

    # Make sure that the $Env:VAR formats come before the $VAR formats since
    # PowerShell Environment variables are ambiguous with Unix paths.
    # Note: This is used in other parts of Rez
    ENV_VAR_REGEX = re.compile(
        "|".join([
            "\\$[Ee][Nn][Vv]:([a-zA-Z_]+[a-zA-Z0-9_]*?)",       # $Env:ENVVAR
            "\\${[Ee][Nn][Vv]:([a-zA-Z_]+[a-zA-Z0-9_]*?)}",     # ${Env:ENVVAR}
            Shell.ENV_VAR_REGEX.pattern,                        # Generic form
        ])
    )

    @staticmethod
    def _escape_quotes(s):
        return s.replace('"', '`"').replace("'", "`'")

    @staticmethod
    def _escape_vars(s):
        return s.replace('$', '`$')

    @classmethod
    def startup_capabilities(cls,
                             rcfile=False,
                             norc=False,
                             stdin=False,
                             command=False):
        cls._unsupported_option('rcfile', rcfile)
        cls._unsupported_option('norc', norc)
        cls._unsupported_option('stdin', stdin)
        rcfile = False
        norc = False
        stdin = False
        return (rcfile, norc, stdin, command)

    @classmethod
    def get_startup_sequence(cls, rcfile, norc, stdin, command):
        rcfile, norc, stdin, command = \
            cls.startup_capabilities(rcfile, norc, stdin, command)

        return dict(stdin=stdin,
                    command=command,
                    do_rcfile=False,
                    envvar=None,
                    files=[],
                    bind_files=[],
                    source_bind_files=(not norc))

    @classmethod
    def get_syspaths(cls):
        if cls.syspaths is not None:
            return cls.syspaths

        if config.standard_system_paths:
            cls.syspaths = config.standard_system_paths
            return cls.syspaths

        # TODO: Research if there is an easier way to pull system PATH from
        # registry in powershell
        paths = []

        cmds = [
            [
                "powershell",
                '(Get-ItemProperty "HKLM:SYSTEM/CurrentControlSet/Control/Session Manager/Environment").Path',
            ], [
                "powershell", "(Get-ItemProperty -Path HKCU:Environment).Path"
            ]
        ]

        for cmd in cmds:
            p = Popen(cmd, stdout=PIPE, stderr=PIPE,
                      text=True)
            out_, _ = p.communicate()
            out_ = out_.strip()

            if p.returncode == 0:
                paths.extend(out_.split(os.pathsep))

        cls.syspaths = [x for x in paths if x]

        return cls.syspaths

    def _bind_interactive_rez(self):
        if config.set_prompt and self.settings.prompt:
            self._addline('Function prompt {"%s"}' % self.settings.prompt)

    def _additional_commands(self, executor):
        # Make .py launch within shell without extension.
        # For PowerShell this will also execute in the same window, so that
        # stdout can be captured.
        if platform_.name == "windows" and self.settings.additional_pathext:
            # Ensures that the PATHEXT does not append duplicates.
            executor.command(
                '$Env:PATHEXT = ((($Env:PATHEXT + ";{}") -split ";") | Select-Object -Unique) -join ";"'.format(
                    ";".join(self.settings.additional_pathext)
                )
            )

    def spawn_shell(self,
                    context_file,
                    tmpdir,
                    rcfile=None,
                    norc=False,
                    stdin=False,
                    command=None,
                    env=None,
                    quiet=False,
                    pre_command=None,
                    add_rez=True,
                    **Popen_args):

        startup_sequence = self.get_startup_sequence(rcfile, norc, bool(stdin),
                                                     command)
        shell_command = None

        def _record_shell(ex, files, bind_rez=True, print_msg=False):
            ex.source(context_file)
            if startup_sequence["envvar"]:
                ex.unsetenv(startup_sequence["envvar"])
            if add_rez and bind_rez:
                ex.interpreter._bind_interactive_rez()
            if print_msg and add_rez and not quiet:
                ex.info('')
                ex.info('You are now in a rez-configured environment.')
                ex.info('')
                if system.is_production_rez_install:
                    ex.command("rezolve context")

        executor = RexExecutor(interpreter=self.new_shell(),
                               parent_environ={},
                               add_default_namespaces=False)

        if startup_sequence["command"] is not None:
            _record_shell(executor, files=startup_sequence["files"])
            shell_command = startup_sequence["command"]
        else:
            _record_shell(executor,
                          files=startup_sequence["files"],
                          print_msg=(not quiet))

        self._additional_commands(executor)

        if shell_command:
            executor.command(shell_command)

        # Forward exit call to parent PowerShell process
        #
        # Note that in powershell, $LASTEXITCODE is only set after running an
        # executable - in other cases (such as when a command is not found),
        # only the bool $? var is set.
        #
        executor.command(
            "if(! $?) {\n"
            "  if ($LASTEXITCODE) {\n"
            "    exit $LASTEXITCODE\n"
            "  }\n"
            "  exit 1\n"
            "}"
        )

        code = executor.get_output()
        target_file = os.path.join(tmpdir,
                                   "rez-shell.%s" % self.file_extension())

        with open(target_file, 'w') as f:
            f.write(code)

        cmd = []
        if pre_command:
            cmd = pre_command

            if not isinstance(cmd, (tuple, list)):
                cmd = pre_command.rstrip().split()

        cmd += [self.executable]

        # Suppresses copyright message of PowerShell and pwsh
        cmd += ["-NoLogo"]

        # Generic form of sourcing that works in powershell and pwsh
        cmd += ["-File", target_file]

        if shell_command is None:
            cmd.insert(1, "-NoExit")

        p = Popen(cmd, env=env, **Popen_args)
        return p

    def get_output(self, style=OutputStyle.file):
        if style == OutputStyle.file:
            script = '\n'.join(self._lines) + '\n'
        else:
            lines = []
            for line in self._lines:
                if line.startswith('#'):
                    continue

                line = line.rstrip()
                lines.append(line)

            script = '&& '.join(lines)
        return script

    def escape_string(self, value, is_path=False):
        value = EscapedString.promote(value)
        value = value.expanduser()
        result = ''

        for is_literal, txt in value.strings:
            if is_literal:
                txt = self._escape_quotes(self._escape_vars(txt))
            else:
                if is_path:
                    txt = self.normalize_paths(txt)

                txt = self._escape_quotes(txt)
            result += txt
        return result

    def normalize_path(self, path):
        if platform_.name == "windows":
            return to_windows_path(path)
        else:
            return path

    def _saferefenv(self, key):
        pass

    def shebang(self):
        pass

    def setenv(self, key, value):
        value = self.escape_string(value, is_path=self._is_pathed_key(key))
        self._addline('Set-Item -Path "Env:{0}" -Value "{1}"'.format(key, value))

    def prependenv(self, key, value):
        value = self.escape_string(value, is_path=self._is_pathed_key(key))

        # Be careful about ambiguous case in pwsh on Linux where pathsep is :
        # so that the ${ENV:VAR} form has to be used to not collide.
        self._addline(
            'Set-Item -Path "Env:{0}" -Value ("{1}{2}" + (Get-ChildItem "Env:{0}").Value)'.format(
                key, value, self.pathsep)
        )

    def appendenv(self, key, value):
        value = self.escape_string(value, is_path=self._is_pathed_key(key))

        # Be careful about ambiguous case in pwsh on Linux where pathsep is :
        # so that the ${ENV:VAR} form has to be used to not collide.
        # The nested Get-ChildItem call is set to SilentlyContinue to prevent
        # an exception of the Environment Variable is not set already
        self._addline(
<<<<<<< HEAD
            'Set-Item -Path "Env:{0}" -Value ((Get-ChildItem -ErrorAction SilentlyContinue "Env:{0}").Value + "{1}{2}")'
            .format(key, os.path.pathsep, value))
=======
            'Set-Item -Path "Env:{0}" -Value ((Get-ChildItem "Env:{0}").Value + "{1}{2}")'.format(
                key, self.pathsep, value)
        )
>>>>>>> 7abf3032

    def unsetenv(self, key):
        self._addline(r"Remove-Item Env:\%s" % key)

    def resetenv(self, key, value, friends=None):
        self._addline(self.setenv(key, value))

    def alias(self, key, value):
        value = EscapedString.disallow(value)
        # TODO: Find a way to properly escape paths in alias() calls that also
        # contain args
        #
        cmd = "function %s() { %s @args }" % (key, value)
        self._addline(cmd)

    def comment(self, value):
        for line in value.split('\n'):
            self._addline('# %s' % line)

    def info(self, value):
        for line in value.split('\n'):
            line = self.escape_string(line)
            line = self.convert_tokens(line)
            self._addline('Write-Host %s' % line)

    def error(self, value):
        for line in value.split('\n'):
            line = self.escape_string(line)
            line = self.convert_tokens(line)
            self._addline('Write-Error "%s"' % line)

    def source(self, value):
        self._addline(". \"%s\"" % value)

    def command(self, value):
        self._addline(value)

    @classmethod
    def get_all_key_tokens(cls, key):
        return ["${Env:%s}" % key, "$Env:%s" % key]

    @classmethod
    def line_terminator(cls):
        return "\n"

    @classmethod
    def join(cls, command):
        if isinstance(command, six.string_types):
            return command

        replacements = [
            # escape ` as ``
            ('`', "``"),

            # escape " as `"
            ('"', '`"')
        ]

        joined = shlex_join(command, replacements=replacements)

        # add call operator in case executable gets quotes applied
        # https://docs.microsoft.com/en-us/powershell/module/microsoft.powershell.core/about/about_operators?view=powershell-7.1#call-operator-
        #
        return "& " + joined<|MERGE_RESOLUTION|>--- conflicted
+++ resolved
@@ -276,14 +276,8 @@
         # The nested Get-ChildItem call is set to SilentlyContinue to prevent
         # an exception of the Environment Variable is not set already
         self._addline(
-<<<<<<< HEAD
             'Set-Item -Path "Env:{0}" -Value ((Get-ChildItem -ErrorAction SilentlyContinue "Env:{0}").Value + "{1}{2}")'
             .format(key, os.path.pathsep, value))
-=======
-            'Set-Item -Path "Env:{0}" -Value ((Get-ChildItem "Env:{0}").Value + "{1}{2}")'.format(
-                key, self.pathsep, value)
-        )
->>>>>>> 7abf3032
 
     def unsetenv(self, key):
         self._addline(r"Remove-Item Env:\%s" % key)
