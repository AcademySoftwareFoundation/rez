"""
Windows Command Prompt (DOS) shell.
"""
from rez.config import config
from rez.rex import RexExecutor, literal, OutputStyle, EscapedString
from rez.shells import Shell
from rez.system import system
from rez.utils.system import popen
from rez.utils.platform_ import platform_
from rez.util import shlex_join
from functools import partial
import os
import re
import subprocess


class CMD(Shell):
    # For reference, the ss64 web page provides useful documentation on builtin
    # commands for the Windows Command Prompt (cmd).  It can be found here :
    # http://ss64.com/nt/cmd.html
    syspaths = None
    _executable = None
    _doskey = None

    # Regex to aid with escaping of Windows-specific special chars:
    # http://ss64.com/nt/syntax-esc.html
    _escape_re = re.compile(r'(?<!\^)[&<>]|(?<!\^)\^(?![&<>\^])')
    _escaper = partial(_escape_re.sub, lambda m: '^' + m.group(0))

    @property
    def executable(cls):
        if cls._executable is None:
            cls._executable = Shell.find_executable('cmd')
        return cls._executable

    @classmethod
    def name(cls):
        return 'cmd'

    @classmethod
    def file_extension(cls):
        return 'bat'

    @classmethod
    def startup_capabilities(cls, rcfile=False, norc=False, stdin=False,
                             command=False):
        cls._unsupported_option('rcfile', rcfile)
        rcfile = False
        cls._unsupported_option('norc', norc)
        norc = False
        cls._unsupported_option('stdin', stdin)
        stdin = False
        return (rcfile, norc, stdin, command)

    @classmethod
    def get_startup_sequence(cls, rcfile, norc, stdin, command):
        rcfile, norc, stdin, command = \
            cls.startup_capabilities(rcfile, norc, stdin, command)

        return dict(
            stdin=stdin,
            command=command,
            do_rcfile=False,
            envvar=None,
            files=[],
            bind_files=[],
            source_bind_files=(not norc)
        )

    @classmethod
    def get_syspaths(cls):
        if cls.syspaths is not None:
            return cls.syspaths
        elif cls.syspaths is None and config.standard_system_paths:
            cls.syspaths = config.standard_system_paths
            return cls.syspaths

        def gen_expected_regex(parts):
            whitespace = "[\s]+"
            return whitespace.join(parts)

        paths = []

        cmd = [
            "REG",
            "QUERY",
            "HKLM\\SYSTEM\\CurrentControlSet\\Control\\Session Manager\\Environment",
            "/v",
            "PATH"
        ]

        expected = gen_expected_regex([
            "HKEY_LOCAL_MACHINE\\\\SYSTEM\\\\CurrentControlSet\\\\Control\\\\Session Manager\\\\Environment",
            "PATH",
            "REG_(EXPAND_)?SZ",
            "(.*)"
        ])

        p = popen(cmd, stdout=subprocess.PIPE,
                  stderr=subprocess.PIPE, shell=True)
        out_, _ = p.communicate()
        out_ = out_.strip()

        if p.returncode == 0:
            match = re.match(expected, out_)
            if match:
                paths.extend(match.group(2).split(os.pathsep))

        cmd = [
            "REG",
            "QUERY",
            "HKCU\\Environment",
            "/v",
            "PATH"
        ]

        expected = gen_expected_regex([
            "HKEY_CURRENT_USER\\\\Environment",
            "PATH",
            "REG_(EXPAND_)?SZ",
            "(.*)"
        ])

        p = popen(cmd, stdout=subprocess.PIPE,
                  stderr=subprocess.PIPE, shell=True)
        out_, _ = p.communicate()
        out_ = out_.strip()

        if p.returncode == 0:
            match = re.match(expected, out_)
            if match:
                paths.extend(match.group(2).split(os.pathsep))

        seen = set()
        cls.syspaths = [x for x in paths if x and x not in seen and not seen.add(x)]
        return cls.syspaths

    def _bind_interactive_rez(self):
        if config.set_prompt and self.settings.prompt:
            stored_prompt = os.getenv("REZ_STORED_PROMPT")
            curr_prompt = stored_prompt or os.getenv("PROMPT", "")
            if not stored_prompt:
                self.setenv("REZ_STORED_PROMPT", curr_prompt)

            new_prompt = "%%REZ_ENV_PROMPT%%"
            new_prompt = (new_prompt + " %s") if config.prefix_prompt \
                else ("%s " + new_prompt)
            new_prompt = new_prompt % curr_prompt
            self._addline('set PROMPT=%s' % new_prompt)

    def spawn_shell(self, context_file, tmpdir, rcfile=None, norc=False,
                    stdin=False, command=None, env=None, quiet=False,
                    pre_command=None, **Popen_args):

        startup_sequence = self.get_startup_sequence(rcfile, norc, bool(stdin), command)
        shell_command = None

        def _record_shell(ex, files, bind_rez=True, print_msg=False):
            ex.source(context_file)
            if startup_sequence["envvar"]:
                ex.unsetenv(startup_sequence["envvar"])
            if bind_rez:
                ex.interpreter._bind_interactive_rez()
            if print_msg and not quiet:
                if system.is_production_rez_install:
                    # previously this was called with the /K flag, however
                    # that would leave spawn_shell hung on a blocked call
                    # waiting for the user to type "exit" into the shell that
                    # was spawned to run the rez context printout
                    ex.command("cmd /Q /C rez context")

        def _create_ex():
            return RexExecutor(interpreter=self.new_shell(),
                               parent_environ={},
                               add_default_namespaces=False)

        executor = _create_ex()

        if self.settings.prompt:
            newprompt = '%%REZ_ENV_PROMPT%%%s' % self.settings.prompt
            executor.interpreter._saferefenv('REZ_ENV_PROMPT')
            executor.env.REZ_ENV_PROMPT = literal(newprompt)

        if startup_sequence["command"] is not None:
            _record_shell(executor, files=startup_sequence["files"])
            shell_command = startup_sequence["command"]
        else:
            _record_shell(executor, files=startup_sequence["files"], print_msg=(not quiet))

        if shell_command:
<<<<<<< HEAD
            # launch the provided command in the configured shell and wait until it exits
            executor.command(shell_command)

        # test for None specificaly because resolved_context.execute_rex_code passes ''
        # and we do NOT want to keep a shell open during a rex code exec operation
        elif shell_command is None: 
            # launch the configured shell itself and wait for user interaction to exit
            executor.command('cmd /Q /K')
            
        # then exit the configured shell
=======
            # Launch the provided command in the configured shell and wait
            # until it exits.
            executor.command(shell_command)

        # Test for None specifically because resolved_context.execute_rex_code
        # passes '' and we do NOT want to keep a shell open during a rex code
        # exec operation.
        elif shell_command is None: 
            # Launch the configured shell itself and wait for user interaction
            # to exit.
            executor.command('cmd /Q /K')
            
        # Exit the configured shell.
>>>>>>> 34a31e98
        executor.command('exit %errorlevel%')

        code = executor.get_output()
        target_file = os.path.join(tmpdir, "rez-shell.%s"
                                   % self.file_extension())

        with open(target_file, 'w') as f:
            f.write(code)

        if startup_sequence["stdin"] and stdin and (stdin is not True):
            Popen_args["stdin"] = stdin

        cmd = []
        if pre_command:
            if isinstance(pre_command, basestring):
                cmd = pre_command.strip().split()
            else:
                cmd = pre_command

        if shell_command:
            cmd_flags = ['/Q', '/C']
        else:
            cmd_flags = ['/Q', '/K']

        cmd = cmd + [self.executable] + cmd_flags + ['call {}'.format(target_file)]
        is_detached = (cmd[0] == 'START')

        p = popen(cmd, env=env, shell=is_detached, **Popen_args)
        return p

    def get_output(self, style=OutputStyle.file):
        if style == OutputStyle.file:
            script = '\n'.join(self._lines) + '\n'
        else:  # eval style
            lines = []
            for line in self._lines:
                if not line.startswith('REM'):  # strip comments
                    line = line.rstrip()
                    lines.append(line)
            script = '&& '.join(lines)
        return script

    def escape_string(self, value):
        """Escape the <, >, ^, and & special characters reserved by Windows.

        Args:
            value (str/EscapedString): String or already escaped string.

        Returns:
            str: The value escaped for Windows.

        """
        if isinstance(value, EscapedString):
            return value.formatted(self._escaper)
        return self._escaper(value)

    def _saferefenv(self, key):
        pass

    def shebang(self):
        pass

    def setenv(self, key, value):
        value = self.escape_string(value)
        self._addline('set %s=%s' % (key, value))

    def unsetenv(self, key):
        self._addline("set %s=" % key)

    def resetenv(self, key, value, friends=None):
        self._addline(self.setenv(key, value))

    def alias(self, key, value):
        self._addline("doskey %s=%s" % (key, value))

    def comment(self, value):
        for line in value.split('\n'):
            self._addline('REM %s' % line)

    def info(self, value):
        for line in value.split('\n'):
            self._addline('echo %s' % line)

    def error(self, value):
        for line in value.split('\n'):
            self._addline('echo "%s" 1>&2' % line)

    def source(self, value):
        self._addline("call %s" % value)

    def command(self, value):
        self._addline(value)

    def get_key_token(self, key):
        return "%%%s%%" % key

    def join(self, command):
        return shlex_join(command).replace("'", '"')


def register_plugin():
    if platform_.name == "windows":
        return CMD


# Copyright 2013-2016 Allan Johns.
#
# This library is free software: you can redistribute it and/or
# modify it under the terms of the GNU Lesser General Public
# License as published by the Free Software Foundation, either
# version 3 of the License, or (at your option) any later version.
#
# This library is distributed in the hope that it will be useful,
# but WITHOUT ANY WARRANTY; without even the implied warranty of
# MERCHANTABILITY or FITNESS FOR A PARTICULAR PURPOSE.  See the GNU
# Lesser General Public License for more details.
#
# You should have received a copy of the GNU Lesser General Public
# License along with this library.  If not, see <http://www.gnu.org/licenses/>.<|MERGE_RESOLUTION|>--- conflicted
+++ resolved
@@ -188,18 +188,6 @@
             _record_shell(executor, files=startup_sequence["files"], print_msg=(not quiet))
 
         if shell_command:
-<<<<<<< HEAD
-            # launch the provided command in the configured shell and wait until it exits
-            executor.command(shell_command)
-
-        # test for None specificaly because resolved_context.execute_rex_code passes ''
-        # and we do NOT want to keep a shell open during a rex code exec operation
-        elif shell_command is None: 
-            # launch the configured shell itself and wait for user interaction to exit
-            executor.command('cmd /Q /K')
-            
-        # then exit the configured shell
-=======
             # Launch the provided command in the configured shell and wait
             # until it exits.
             executor.command(shell_command)
@@ -211,9 +199,8 @@
             # Launch the configured shell itself and wait for user interaction
             # to exit.
             executor.command('cmd /Q /K')
-            
+
         # Exit the configured shell.
->>>>>>> 34a31e98
         executor.command('exit %errorlevel%')
 
         code = executor.get_output()
