"""
Windows Command Prompt (DOS) shell.
"""
from rez.config import config
<<<<<<< HEAD
from rez.rex import RexExecutor, literal, EscapedString
=======
from rez.rex import RexExecutor, literal, OutputStyle
>>>>>>> 54a7d415
from rez.shells import Shell
from rez.system import system
from rez.utils.system import popen
from rez.utils.platform_ import platform_
from rez.util import shlex_join
import os
import re
import subprocess
from functools import partial

class CMD(Shell):
    # For reference, the ss64 web page provides useful documentation on builtin
    # commands for the Windows Command Prompt (cmd).  It can be found here :
    # http://ss64.com/nt/cmd.html
    syspaths = None
    _executable = None
    # regex to aid with escapiing of Windows-specific special chars
    # http://ss64.com/nt/syntax-esc.html
    _escape_re = re.compile(r'(?<!\^)[&<>]|(?<!\^)\^(?![&<>\^])')
    _escaper = partial(_escape_re.sub, lambda m: '^' + m.group(0))
    _doskey = None

    @property
    def executable(cls):
        if cls._executable is None:
            cls._executable = Shell.find_executable('cmd')
        return cls._executable

    @classmethod
    def name(cls):
        return 'cmd'

    @classmethod
    def file_extension(cls):
        return 'bat'

    @classmethod
    def startup_capabilities(cls, rcfile=False, norc=False, stdin=False,
                             command=False):
        cls._unsupported_option('rcfile', rcfile)
        rcfile = False
        cls._unsupported_option('norc', norc)
        norc = False
        cls._unsupported_option('stdin', stdin)
        stdin = False
        return (rcfile, norc, stdin, command)

    @classmethod
    def get_startup_sequence(cls, rcfile, norc, stdin, command):
        rcfile, norc, stdin, command = \
            cls.startup_capabilities(rcfile, norc, stdin, command)

        return dict(
            stdin=stdin,
            command=command,
            do_rcfile=False,
            envvar=None,
            files=[],
            bind_files=[],
            source_bind_files=(not norc)
        )

    @classmethod
    def get_syspaths(cls):
<<<<<<< HEAD
        if cls.syspaths is None and config.standard_system_paths:
            cls.syspaths = config.standard_system_paths
        elif cls.syspaths is None:
            paths = []

            cmd = ["REG", "QUERY", "HKLM\\SYSTEM\\CurrentControlSet\\Control\\Session Manager\\Environment", "/v", "PATH"]
            expected = "\r\nHKEY_LOCAL_MACHINE\\\\SYSTEM\\\\CurrentControlSet\\\\Control\\\\Session Manager\\\\Environment\r\n    PATH    REG_(EXPAND_)?SZ    (.*)\r\n\r\n"

            p = subprocess.Popen(cmd, stdout=subprocess.PIPE,
                                 stderr=subprocess.PIPE, shell=True)
            out_, _ = p.communicate()

            if p.returncode == 0:
                match = re.match(expected, out_)
                if match:
                    paths.extend(match.group(2).split(os.pathsep))

            cmd = ["REG", "QUERY", "HKCU\\Environment", "/v", "PATH"]
            expected = "\r\nHKEY_CURRENT_USER\\\\Environment\r\n    PATH    REG_(EXPAND_)?SZ    (.*)\r\n\r\n"
            p = subprocess.Popen(cmd, stdout=subprocess.PIPE,
                                 stderr=subprocess.PIPE, shell=True)
            out_, _ = p.communicate()

            if p.returncode == 0:
                match = re.match(expected, out_)
                if match:
                    paths.extend(match.group(2).split(os.pathsep))

            seen = set()
            cls.syspaths = [x for x in paths if x and x not in seen and not seen.add(x)]
=======
        if cls.syspaths is not None:
            return cls.syspaths

        def gen_expected_regex(parts):
            whitespace = "[\s]+"
            return whitespace.join(parts)

        paths = []

        cmd = [
            "REG",
            "QUERY",
            "HKLM\\SYSTEM\\CurrentControlSet\\Control\\Session Manager\\Environment",
            "/v",
            "PATH"
        ]

        expected = gen_expected_regex([
            "HKEY_LOCAL_MACHINE\\\\SYSTEM\\\\CurrentControlSet\\\\Control\\\\Session Manager\\\\Environment",
            "PATH",
            "REG_(EXPAND_)?SZ",
            "(.*)"
        ])

        p = popen(cmd, stdout=subprocess.PIPE,
                  stderr=subprocess.PIPE, shell=True)
        out_, _ = p.communicate()
        out_ = out_.strip()

        if p.returncode == 0:
            match = re.match(expected, out_)
            if match:
                paths.extend(match.group(2).split(os.pathsep))

        cmd = [
            "REG",
            "QUERY",
            "HKCU\\Environment",
            "/v",
            "PATH"
        ]

        expected = gen_expected_regex([
            "HKEY_CURRENT_USER\\\\Environment",
            "PATH",
            "REG_(EXPAND_)?SZ",
            "(.*)"
        ])

        p = popen(cmd, stdout=subprocess.PIPE,
                  stderr=subprocess.PIPE, shell=True)
        out_, _ = p.communicate()
        out_ = out_.strip()

        if p.returncode == 0:
            match = re.match(expected, out_)
            if match:
                paths.extend(match.group(2).split(os.pathsep))

        cls.syspaths = set([x for x in paths if x])
>>>>>>> 54a7d415
        return cls.syspaths

    def _bind_interactive_rez(self):
        if config.set_prompt and self.settings.prompt:
            stored_prompt = os.getenv("REZ_STORED_PROMPT")
            curr_prompt = stored_prompt or os.getenv("PROMPT", "")
            if not stored_prompt:
                self.setenv("REZ_STORED_PROMPT", curr_prompt)

            new_prompt = "%%REZ_ENV_PROMPT%%"
            new_prompt = (new_prompt + " %s") if config.prefix_prompt \
                else ("%s " + new_prompt)
            new_prompt = new_prompt % curr_prompt
            self._addline('set PROMPT=%s' % new_prompt)

    def spawn_shell(self, context_file, tmpdir, rcfile=None, norc=False,
                    stdin=False, command=None, env=None, quiet=False,
                    pre_command=None, **Popen_args):

        startup_sequence = self.get_startup_sequence(rcfile, norc, bool(stdin), command)
        shell_command = None

        def _record_shell(ex, files, bind_rez=True, print_msg=False):
            ex.source(context_file)
            if startup_sequence["envvar"]:
                ex.unsetenv(startup_sequence["envvar"])
            if bind_rez:
                ex.interpreter._bind_interactive_rez()
            if print_msg and not quiet:
                if system.is_production_rez_install:
                    # previously this was called with the /K flag, however
                    # that would leave spawn_shell hung on a blocked call
                    # waiting for the user to type "exit" into the shell that
                    # was spawned to run the rez context printout
                    ex.command("cmd /Q /C rez context")

        def _create_ex():
            return RexExecutor(interpreter=self.new_shell(),
                               parent_environ={},
                               add_default_namespaces=False)

        executor = _create_ex()

        if self.settings.prompt:
            newprompt = '%%REZ_ENV_PROMPT%%%s' % self.settings.prompt
            executor.interpreter._saferefenv('REZ_ENV_PROMPT')
            executor.env.REZ_ENV_PROMPT = literal(newprompt)

        if startup_sequence["command"] is not None:
            _record_shell(executor, files=startup_sequence["files"])
            shell_command = startup_sequence["command"]
        else:
            _record_shell(executor, files=startup_sequence["files"], print_msg=(not quiet))

        if shell_command:
            # launch the provided command in the configured shell and wait until it exits
            executor.command(shell_command)
<<<<<<< HEAD
        # test for None specificaly because resolved_context.execute_rex_code passes ''
        # and we do NOT want to keep a shell open during a rex code exec operation
        elif shell_command is None: 
            # launch the configured shell itself and wait for user interaction to exit
            executor.command('cmd /Q /K')
            
        # then exit the configured shell
        executor.command('exit %errorlevel%')
=======
            executor.command('exit %errorlevel%')
>>>>>>> 54a7d415

        code = executor.get_output()
        target_file = os.path.join(tmpdir, "rez-shell.%s"
                                   % self.file_extension())

        with open(target_file, 'w') as f:
            f.write(code)

        if startup_sequence["stdin"] and stdin and (stdin is not True):
            Popen_args["stdin"] = stdin

        cmd = []
        if pre_command:
            if isinstance(pre_command, basestring):
                cmd = pre_command.strip().split()
            else:
                cmd = pre_command

        if shell_command:
            cmd_flags = ['/Q', '/C']
        else:
            cmd_flags = ['/Q', '/K']

        cmd = cmd + [self.executable] + cmd_flags + ['call {}'.format(target_file)]
        is_detached = (cmd[0] == 'START')

        p = popen(cmd, env=env, shell=is_detached, **Popen_args)
        return p

    def get_output(self, style=OutputStyle.file):
        if style == OutputStyle.file:
            script = '\n'.join(self._lines) + '\n'
        else:  # eval style
            lines = []
            for line in self._lines:
                if not line.startswith('REM'):  # strip comments
                    line = line.rstrip()
                    lines.append(line)
            script = '&& '.join(lines)
        return script

    def escape_string(self, value):
        """
        Escapes the <, >, and & special characters reserved by Windows.
        """
        if isinstance(value, EscapedString):
            return value.formatted(self._escaper)
        return self._escaper(value)

    def _saferefenv(self, key):
        pass

    def shebang(self):
        pass

    def setenv(self, key, value):
        value = self.escape_string(value)
        self._addline('set %s=%s' % (key, value))

    def unsetenv(self, key):
        self._addline("set %s=" % key)

    def resetenv(self, key, value, friends=None):
        self._addline(self.setenv(key, value))

    def alias(self, key, value):
        # the PATH may have been cleared prior to this command being run, but
        # the doskey command should always be on the system paths recorded in
        # the registry; lazy load those and then find the doskey.exe path,
        # falling back on letting the shell search for it if that fails
        if self._doskey is None:
            doskey = 'doskey'
            for p in self.get_syspaths():
                f = os.path.normpath(os.path.join(p, doskey + '.exe'))
                if os.path.isfile(f):
                    doskey = f
                    break
            self._doskey = doskey
        self._addline("%s %s=%s" % (self._doskey, key, value))

    def comment(self, value):
        for line in value.split('\n'):
            self._addline('REM %s' % line)

    def info(self, value):
        for line in value.split('\n'):
            self._addline('echo %s' % line)

    def error(self, value):
        for line in value.split('\n'):
            self._addline('echo "%s" 1>&2' % line)

    def source(self, value):
        self._addline("call %s" % value)

    def command(self, value):
        self._addline(value)

    def get_key_token(self, key):
        return "%%%s%%" % key

    def join(self, command):
        return shlex_join(command).replace("'", '"')


def register_plugin():
    if platform_.name == "windows":
        return CMD


# Copyright 2013-2016 Allan Johns.
#
# This library is free software: you can redistribute it and/or
# modify it under the terms of the GNU Lesser General Public
# License as published by the Free Software Foundation, either
# version 3 of the License, or (at your option) any later version.
#
# This library is distributed in the hope that it will be useful,
# but WITHOUT ANY WARRANTY; without even the implied warranty of
# MERCHANTABILITY or FITNESS FOR A PARTICULAR PURPOSE.  See the GNU
# Lesser General Public License for more details.
#
# You should have received a copy of the GNU Lesser General Public
# License along with this library.  If not, see <http://www.gnu.org/licenses/>.<|MERGE_RESOLUTION|>--- conflicted
+++ resolved
@@ -2,11 +2,7 @@
 Windows Command Prompt (DOS) shell.
 """
 from rez.config import config
-<<<<<<< HEAD
-from rez.rex import RexExecutor, literal, EscapedString
-=======
-from rez.rex import RexExecutor, literal, OutputStyle
->>>>>>> 54a7d415
+from rez.rex import RexExecutor, literal, OutputStyle, EscapedString
 from rez.shells import Shell
 from rez.system import system
 from rez.utils.system import popen
@@ -71,39 +67,10 @@
 
     @classmethod
     def get_syspaths(cls):
-<<<<<<< HEAD
-        if cls.syspaths is None and config.standard_system_paths:
+        if cls.syspaths is not None:
+            return cls.syspaths
+        elif cls.syspaths is None and config.standard_system_paths:
             cls.syspaths = config.standard_system_paths
-        elif cls.syspaths is None:
-            paths = []
-
-            cmd = ["REG", "QUERY", "HKLM\\SYSTEM\\CurrentControlSet\\Control\\Session Manager\\Environment", "/v", "PATH"]
-            expected = "\r\nHKEY_LOCAL_MACHINE\\\\SYSTEM\\\\CurrentControlSet\\\\Control\\\\Session Manager\\\\Environment\r\n    PATH    REG_(EXPAND_)?SZ    (.*)\r\n\r\n"
-
-            p = subprocess.Popen(cmd, stdout=subprocess.PIPE,
-                                 stderr=subprocess.PIPE, shell=True)
-            out_, _ = p.communicate()
-
-            if p.returncode == 0:
-                match = re.match(expected, out_)
-                if match:
-                    paths.extend(match.group(2).split(os.pathsep))
-
-            cmd = ["REG", "QUERY", "HKCU\\Environment", "/v", "PATH"]
-            expected = "\r\nHKEY_CURRENT_USER\\\\Environment\r\n    PATH    REG_(EXPAND_)?SZ    (.*)\r\n\r\n"
-            p = subprocess.Popen(cmd, stdout=subprocess.PIPE,
-                                 stderr=subprocess.PIPE, shell=True)
-            out_, _ = p.communicate()
-
-            if p.returncode == 0:
-                match = re.match(expected, out_)
-                if match:
-                    paths.extend(match.group(2).split(os.pathsep))
-
-            seen = set()
-            cls.syspaths = [x for x in paths if x and x not in seen and not seen.add(x)]
-=======
-        if cls.syspaths is not None:
             return cls.syspaths
 
         def gen_expected_regex(parts):
@@ -162,8 +129,8 @@
             if match:
                 paths.extend(match.group(2).split(os.pathsep))
 
-        cls.syspaths = set([x for x in paths if x])
->>>>>>> 54a7d415
+        seen = set()
+        cls.syspaths = [x for x in paths if x and x not in seen and not seen.add(x)]
         return cls.syspaths
 
     def _bind_interactive_rez(self):
@@ -221,7 +188,7 @@
         if shell_command:
             # launch the provided command in the configured shell and wait until it exits
             executor.command(shell_command)
-<<<<<<< HEAD
+
         # test for None specificaly because resolved_context.execute_rex_code passes ''
         # and we do NOT want to keep a shell open during a rex code exec operation
         elif shell_command is None: 
@@ -230,9 +197,6 @@
             
         # then exit the configured shell
         executor.command('exit %errorlevel%')
-=======
-            executor.command('exit %errorlevel%')
->>>>>>> 54a7d415
 
         code = executor.get_output()
         target_file = os.path.join(tmpdir, "rez-shell.%s"
