from __future__ import with_statement
from distutils.command.install import install as _install
import fnmatch
import os
import os.path
import sys


try:
    from setuptools import setup, find_packages
    from setuptools.command.install import install
except ImportError:
    print >> sys.stderr, "install failed - requires setuptools"
    sys.exit(1)


if sys.version_info < (2, 6):
    print >> sys.stderr, "install failed - requires python v2.6 or greater"
    sys.exit(1)


os.environ['__rez_is_installing'] = '1'


def find_files(pattern, path=None, root="rez"):
    paths = []
    basepath = os.path.realpath(os.path.join("src", root))
    path_ = basepath
    if path:
        path_ = os.path.join(path_, path)

    for root, _, files in os.walk(path_):
        files = [x for x in files if fnmatch.fnmatch(x, pattern)]
        files = [os.path.join(root, x) for x in files]
        paths += [x[len(basepath):].lstrip(os.path.sep) for x in files]

    return paths


with open("src/rez/__init__.py") as f:
    code = f.read()
loc = code.split('\n')
ver_loc = [x for x in loc if x.startswith("__version__")][0]
version = ver_loc.split()[-1].replace('"','')

scripts = [
    "rezolve",
    "rez",
    "rez-config",
    "rez-build",
    "rez-release",
    "rez-env",
    "rez-context",
    "rez-suite",
    "rez-tools",
    "rez-interpret",
    "rez-test",
    "rez-bind",
    "rez-search",
    "rez-bootstrap",
<<<<<<< HEAD
    "rez-unleash",
=======
    "rez-help",
>>>>>>> 3b20b603
    "bez",
    "_rez_fwd",  # TODO rename this _rez-forward for consistency
    "_rez-complete"
]

# post install hook. Don't believe google - this is how you do it.
class install_(install):
    def run(self):
        ret = None
        if self.old_and_unmanageable or self.single_version_externally_managed:
            ret = _install.run(self)
        else:
            caller = sys._getframe(2)
            caller_module = caller.f_globals.get('__name__','')
            caller_name = caller.f_code.co_name

            if caller_module != 'distutils.dist' or caller_name!='run_commands':
                _install.run(self)
            else:
                self.do_egg_install()

        # add installed site to syspaths
        for path in ('', '.', './'):
            if path in sys.path:
                sys.path.remove(path)
        import site
        site.addsitedir(self.install_lib)
        sys.path.insert(0, self.install_lib)

        # run post-install hook
        from rez._sys._setup import post_install
        post_install(install_base_dir=self.install_lib,
                     install_scripts_dir=self.install_scripts,
                     scripts=scripts)
        return ret


setup(
    name="rez",
    version=version,
    description=("A cross-platform packaging system that can build and "
                 "install multiple version of packages, and dynamically "
                 "configure resolved environments at runtime."),
    keywords="package resolve version build install software management",
    long_description=None,
    url="https://github.com/nerdvegas/rez",
    author="Allan Johns",
    author_email="nerdvegas@gmail.com",
    license="LGPL",
    cmdclass={'install': install_},
    scripts=[os.path.join('bin', x) for x in scripts],
    include_package_data=True,
    package_dir = {'': 'src'},
    packages=find_packages('src', exclude=["tests"]),
    package_data = {
        'rez':
            ['rezconfig', 'logging.conf'] +
            ['README*'] +
            find_files('*.csh', '_sys') +
            find_files('*.sh', '_sys') +
            find_files('*', 'tests/data'),
        'rezplugins':
            find_files('rezconfig', root='rezplugins') +
            find_files('*.cmake', 'build_system', root='rezplugins') +
            find_files('*.*', 'build_system/template_files', root='rezplugins')
    },
    classifiers = [
        "Development Status :: 3 - Alpha",
        "License :: OSI Approved :: GNU Lesser General Public License v3 (LGPLv3)",
        "Intended Audience :: Developers",
        "Operating System :: OS Independent",
        "Programming Language :: Python",
        "Programming Language :: Python :: 2",
        "Programming Language :: Python :: 2.6",
        "Programming Language :: Python :: 2.7",
        "Topic :: Software Development",
        "Topic :: System :: Software Distribution"
    ]
)<|MERGE_RESOLUTION|>--- conflicted
+++ resolved
@@ -58,11 +58,8 @@
     "rez-bind",
     "rez-search",
     "rez-bootstrap",
-<<<<<<< HEAD
+    "rez-help",
     "rez-unleash",
-=======
-    "rez-help",
->>>>>>> 3b20b603
     "bez",
     "_rez_fwd",  # TODO rename this _rez-forward for consistency
     "_rez-complete"
