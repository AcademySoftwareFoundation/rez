--- conflicted
+++ resolved
@@ -59,12 +59,9 @@
     "rez-status",
     "rez-bootstrap",
     "rez-help",
-<<<<<<< HEAD
+    "rez-depends",
     "rez-unleash",
     "rez-ide",
-=======
-    "rez-depends",
->>>>>>> c1a076a6
     "bez",
     "_rez_fwd",  # TODO rename this _rez-forward for consistency
     "_rez-complete"
