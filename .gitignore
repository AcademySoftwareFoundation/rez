*.pyc
.nfs*
*.swp
src/rez.egg-info/
*~
.rez-gen-wiki-tmp
LATEST_CHANGELOG.md

# Compiled Rust objects
target/

# Rust cargo lock file
Cargo.lock

# Byte-compiled / optimized / DLL files
__pycache__/
.pytest_cache/
*.py[cod]

# C extensions
*.so

# Distribution / packaging
.Python
.venv/
env/
bin/
build/
develop-eggs/
dist/
eggs/
lib/
lib64/
parts/
sdist/
var/
include/
man/
venv/
*.egg-info/
.installed.cfg
*.egg

# Installer logs
pip-log.txt
pip-delete-this-directory.txt
pip-selfcheck.json

# Unit test / coverage reports
htmlcov/
.tox/
.coverage
.cache
nosetests.xml
coverage.xml
.hypothesis/

# Translations
*.mo

# Mr Developer
.mr.developer.cfg
.project
.pydevproject

# Rope
.ropeproject

# Django stuff:
*.log
*.pot

.DS_Store
<<<<<<< HEAD

# Sphinx documentation
docs/_build/

# PyCharm
.idea/

# VSCode
.vscode/

# Pyenv
.python-version
=======
wiki/out
LATEST_CHANGELOG.md
__pycache__
>>>>>>> 528e4a35
<|MERGE_RESOLUTION|>--- conflicted
+++ resolved
@@ -5,6 +5,7 @@
 *~
 .rez-gen-wiki-tmp
 LATEST_CHANGELOG.md
+wiki/out
 
 # Compiled Rust objects
 target/
@@ -71,7 +72,6 @@
 *.pot
 
 .DS_Store
-<<<<<<< HEAD
 
 # Sphinx documentation
 docs/_build/
@@ -83,9 +83,4 @@
 .vscode/
 
 # Pyenv
-.python-version
-=======
-wiki/out
-LATEST_CHANGELOG.md
-__pycache__
->>>>>>> 528e4a35
+.python-version